/**
 * @file resolve.c
 * @author Michal Vasko <mvasko@cesnet.cz>
 * @brief libyang resolve functions
 *
 * Copyright (c) 2015 CESNET, z.s.p.o.
 *
 * This source code is licensed under BSD 3-Clause License (the "License").
 * You may not use this file except in compliance with the License.
 * You may obtain a copy of the License at
 *
 *     https://opensource.org/licenses/BSD-3-Clause
 */

#define _GNU_SOURCE

#include <stdlib.h>
#include <assert.h>
#include <string.h>
#include <ctype.h>
#include <limits.h>

#include "libyang.h"
#include "resolve.h"
#include "common.h"
#include "xpath.h"
#include "parser.h"
#include "parser_yang.h"
#include "xml_internal.h"
#include "dict_private.h"
#include "tree_internal.h"

/**
 * @brief Parse an identifier.
 *
 * ;; An identifier MUST NOT start with (('X'|'x') ('M'|'m') ('L'|'l'))
 * identifier          = (ALPHA / "_")
 *                       *(ALPHA / DIGIT / "_" / "-" / ".")
 *
 * @param[in] id Identifier to use.
 *
 * @return Number of characters successfully parsed.
 */
int
parse_identifier(const char *id)
{
    int parsed = 0;

    assert(id);

    if (((id[0] == 'x') || (id[0] == 'X'))
            && (id[0] && ((id[1] == 'm') || (id[0] == 'M')))
            && (id[1] && ((id[2] == 'l') || (id[2] == 'L')))) {
        return -parsed;
    }

    if (!isalpha(id[0]) && (id[0] != '_')) {
        return -parsed;
    }

    ++parsed;
    ++id;

    while (isalnum(id[0]) || (id[0] == '_') || (id[0] == '-') || (id[0] == '.')) {
        ++parsed;
        ++id;
    }

    return parsed;
}

/**
 * @brief Parse a node-identifier.
 *
 * node-identifier     = [module-name ":"] identifier
 *
 * @param[in] id Identifier to use.
 * @param[out] mod_name Points to the module name, NULL if there is not any.
 * @param[out] mod_name_len Length of the module name, 0 if there is not any.
 * @param[out] name Points to the node name.
 * @param[out] nam_len Length of the node name.
 *
 * @return Number of characters successfully parsed,
 *         positive on success, negative on failure.
 */
static int
parse_node_identifier(const char *id, const char **mod_name, int *mod_name_len, const char **name, int *nam_len)
{
    int parsed = 0, ret;

    assert(id);
    if (mod_name) {
        *mod_name = NULL;
    }
    if (mod_name_len) {
        *mod_name_len = 0;
    }
    if (name) {
        *name = NULL;
    }
    if (nam_len) {
        *nam_len = 0;
    }

    if ((ret = parse_identifier(id)) < 1) {
        return ret;
    }

    if (mod_name) {
        *mod_name = id;
    }
    if (mod_name_len) {
        *mod_name_len = ret;
    }

    parsed += ret;
    id += ret;

    /* there is prefix */
    if (id[0] == ':') {
        ++parsed;
        ++id;

    /* there isn't */
    } else {
        if (name && mod_name) {
            *name = *mod_name;
        }
        if (mod_name) {
            *mod_name = NULL;
        }

        if (nam_len && mod_name_len) {
            *nam_len = *mod_name_len;
        }
        if (mod_name_len) {
            *mod_name_len = 0;
        }

        return parsed;
    }

    /* identifier (node name) */
    if ((ret = parse_identifier(id)) < 1) {
        return -parsed+ret;
    }

    if (name) {
        *name = id;
    }
    if (nam_len) {
        *nam_len = ret;
    }

    return parsed+ret;
}

/**
 * @brief Parse a path-predicate (leafref).
 *
 * path-predicate      = "[" *WSP path-equality-expr *WSP "]"
 * path-equality-expr  = node-identifier *WSP "=" *WSP path-key-expr
 *
 * @param[in] id Identifier to use.
 * @param[out] prefix Points to the prefix, NULL if there is not any.
 * @param[out] pref_len Length of the prefix, 0 if there is not any.
 * @param[out] name Points to the node name.
 * @param[out] nam_len Length of the node name.
 * @param[out] path_key_expr Points to the path-key-expr.
 * @param[out] pke_len Length of the path-key-expr.
 * @param[out] has_predicate Flag to mark whether there is another predicate following.
 *
 * @return Number of characters successfully parsed,
 *         positive on success, negative on failure.
 */
static int
parse_path_predicate(const char *id, const char **prefix, int *pref_len, const char **name, int *nam_len,
                     const char **path_key_expr, int *pke_len, int *has_predicate)
{
    const char *ptr;
    int parsed = 0, ret;

    assert(id);
    if (prefix) {
        *prefix = NULL;
    }
    if (pref_len) {
        *pref_len = 0;
    }
    if (name) {
        *name = NULL;
    }
    if (nam_len) {
        *nam_len = 0;
    }
    if (path_key_expr) {
        *path_key_expr = NULL;
    }
    if (pke_len) {
        *pke_len = 0;
    }
    if (has_predicate) {
        *has_predicate = 0;
    }

    if (id[0] != '[') {
        return -parsed;
    }

    ++parsed;
    ++id;

    while (isspace(id[0])) {
        ++parsed;
        ++id;
    }

    if ((ret = parse_node_identifier(id, prefix, pref_len, name, nam_len)) < 1) {
        return -parsed+ret;
    }

    parsed += ret;
    id += ret;

    while (isspace(id[0])) {
        ++parsed;
        ++id;
    }

    if (id[0] != '=') {
        return -parsed;
    }

    ++parsed;
    ++id;

    while (isspace(id[0])) {
        ++parsed;
        ++id;
    }

    if ((ptr = strchr(id, ']')) == NULL) {
        return -parsed;
    }

    --ptr;
    while (isspace(ptr[0])) {
        --ptr;
    }
    ++ptr;

    ret = ptr-id;
    if (path_key_expr) {
        *path_key_expr = id;
    }
    if (pke_len) {
        *pke_len = ret;
    }

    parsed += ret;
    id += ret;

    while (isspace(id[0])) {
        ++parsed;
        ++id;
    }

    assert(id[0] == ']');

    if (id[1] == '[') {
        *has_predicate = 1;
    }

    return parsed+1;
}

/**
 * @brief Parse a path-key-expr (leafref). First call parses "current()", all
 *        the ".." and the first node-identifier, other calls parse a single
 *        node-identifier each.
 *
 * path-key-expr       = current-function-invocation *WSP "/" *WSP
 *                       rel-path-keyexpr
 * rel-path-keyexpr    = 1*(".." *WSP "/" *WSP)
 *                       *(node-identifier *WSP "/" *WSP)
 *                       node-identifier
 *
 * @param[in] id Identifier to use.
 * @param[out] prefix Points to the prefix, NULL if there is not any.
 * @param[out] pref_len Length of the prefix, 0 if there is not any.
 * @param[out] name Points to the node name.
 * @param[out] nam_len Length of the node name.
 * @param[out] parent_times Number of ".." in the path. Must be 0 on the first call,
 *                          must not be changed between consecutive calls.
 * @return Number of characters successfully parsed,
 *         positive on success, negative on failure.
 */
static int
parse_path_key_expr(const char *id, const char **prefix, int *pref_len, const char **name, int *nam_len,
                    int *parent_times)
{
    int parsed = 0, ret, par_times = 0;

    assert(id);
    assert(parent_times);
    if (prefix) {
        *prefix = NULL;
    }
    if (pref_len) {
        *pref_len = 0;
    }
    if (name) {
        *name = NULL;
    }
    if (nam_len) {
        *nam_len = 0;
    }

    if (!*parent_times) {
        /* current-function-invocation *WSP "/" *WSP rel-path-keyexpr */
        if (strncmp(id, "current()", 9)) {
            return -parsed;
        }

        parsed += 9;
        id += 9;

        while (isspace(id[0])) {
            ++parsed;
            ++id;
        }

        if (id[0] != '/') {
            return -parsed;
        }

        ++parsed;
        ++id;

        while (isspace(id[0])) {
            ++parsed;
            ++id;
        }

        /* rel-path-keyexpr */
        if (strncmp(id, "..", 2)) {
            return -parsed;
        }
        ++par_times;

        parsed += 2;
        id += 2;

        while (isspace(id[0])) {
            ++parsed;
            ++id;
        }
    }

    /* 1*(".." *WSP "/" *WSP) *(node-identifier *WSP "/" *WSP) node-identifier
     *
     * first parent reference with whitespaces already parsed
     */
    if (id[0] != '/') {
        return -parsed;
    }

    ++parsed;
    ++id;

    while (isspace(id[0])) {
        ++parsed;
        ++id;
    }

    while (!strncmp(id, "..", 2) && !*parent_times) {
        ++par_times;

        parsed += 2;
        id += 2;

        while (isspace(id[0])) {
            ++parsed;
            ++id;
        }

        if (id[0] != '/') {
            return -parsed;
        }

        ++parsed;
        ++id;

        while (isspace(id[0])) {
            ++parsed;
            ++id;
        }
    }

    if (!*parent_times) {
        *parent_times = par_times;
    }

    /* all parent references must be parsed at this point */
    if ((ret = parse_node_identifier(id, prefix, pref_len, name, nam_len)) < 1) {
        return -parsed+ret;
    }

    parsed += ret;
    id += ret;

    return parsed;
}

/**
 * @brief Parse path-arg (leafref).
 *
 * path-arg            = absolute-path / relative-path
 * absolute-path       = 1*("/" (node-identifier *path-predicate))
 * relative-path       = 1*(".." "/") descendant-path
 *
 * @param[in] id Identifier to use.
 * @param[out] prefix Points to the prefix, NULL if there is not any.
 * @param[out] pref_len Length of the prefix, 0 if there is not any.
 * @param[out] name Points to the node name.
 * @param[out] nam_len Length of the node name.
 * @param[out] parent_times Number of ".." in the path. Must be 0 on the first call,
 *                          must not be changed between consecutive calls. -1 if the
 *                          path is relative.
 * @param[out] has_predicate Flag to mark whether there is a predicate specified.
 *
 * @return Number of characters successfully parsed,
 *         positive on success, negative on failure.
 */
static int
parse_path_arg(const char *id, const char **prefix, int *pref_len, const char **name, int *nam_len, int *parent_times,
               int *has_predicate)
{
    int parsed = 0, ret, par_times = 0;

    assert(id);
    assert(parent_times);
    if (prefix) {
        *prefix = NULL;
    }
    if (pref_len) {
        *pref_len = 0;
    }
    if (name) {
        *name = NULL;
    }
    if (nam_len) {
        *nam_len = 0;
    }
    if (has_predicate) {
        *has_predicate = 0;
    }

    if (!*parent_times && !strncmp(id, "..", 2)) {
        ++par_times;

        parsed += 2;
        id += 2;

        while (!strncmp(id, "/..", 3)) {
            ++par_times;

            parsed += 3;
            id += 3;
        }
    }

    if (!*parent_times) {
        if (par_times) {
            *parent_times = par_times;
        } else {
            *parent_times = -1;
        }
    }

    if (id[0] != '/') {
        return -parsed;
    }

    /* skip '/' */
    ++parsed;
    ++id;

    /* node-identifier ([prefix:]identifier) */
    if ((ret = parse_node_identifier(id, prefix, pref_len, name, nam_len)) < 1) {
        return -parsed-ret;
    }

    parsed += ret;
    id += ret;

    /* there is no predicate */
    if ((id[0] == '/') || !id[0]) {
        return parsed;
    } else if (id[0] != '[') {
        return -parsed;
    }

    if (has_predicate) {
        *has_predicate = 1;
    }

    return parsed;
}

/**
 * @brief Parse instance-identifier in JSON data format. That means that prefixes
 *        (which are mandatory) are actually model names.
 *
 * instance-identifier = 1*("/" (node-identifier *predicate))
 *
 * @param[in] id Identifier to use.
 * @param[out] model Points to the model name.
 * @param[out] mod_len Length of the model name.
 * @param[out] name Points to the node name.
 * @param[out] nam_len Length of the node name.
 * @param[out] has_predicate Flag to mark whether there is a predicate specified.
 *
 * @return Number of characters successfully parsed,
 *         positive on success, negative on failure.
 */
static int
parse_instance_identifier(const char *id, const char **model, int *mod_len, const char **name, int *nam_len,
                          int *has_predicate)
{
    int parsed = 0, ret;

    assert(id);
    if (model) {
        *model = NULL;
    }
    if (mod_len) {
        *mod_len = 0;
    }
    if (name) {
        *name = NULL;
    }
    if (nam_len) {
        *nam_len = 0;
    }
    if (has_predicate) {
        *has_predicate = 0;
    }

    if (id[0] != '/') {
        return -parsed;
    }

    ++parsed;
    ++id;

    if ((ret = parse_node_identifier(id, model, mod_len, name, nam_len)) < 1) {
        return -parsed+ret;
    } else if (model && !*model) {
        return -parsed;
    }

    parsed += ret;
    id += ret;

    if ((id[0] == '[') && has_predicate) {
        *has_predicate = 1;
    }

    return parsed;
}

/**
 * @brief Parse predicate (instance-identifier) in JSON data format. That means that prefixes
 *        (which are mandatory) are actually model names.
 *
 * predicate           = "[" *WSP (predicate-expr / pos) *WSP "]"
 * predicate-expr      = (node-identifier / ".") *WSP "=" *WSP
 *                       ((DQUOTE string DQUOTE) /
 *                        (SQUOTE string SQUOTE))
 * pos                 = non-negative-integer-value
 *
 * @param[in] id Identifier to use.
 * @param[out] model Points to the model name.
 * @param[out] mod_len Length of the model name.
 * @param[out] name Points to the node name. Can be identifier (from node-identifier), "." or pos.
 * @param[out] nam_len Length of the node name.
 * @param[out] value Value the node-identifier must have (string from the grammar),
 *                   NULL if there is not any.
 * @param[out] val_len Length of the value, 0 if there is not any.
 * @param[out] has_predicate Flag to mark whether there is a predicate specified.
 *
 * @return Number of characters successfully parsed,
 *         positive on success, negative on failure.
 */
static int
parse_predicate(const char *id, const char **model, int *mod_len, const char **name, int *nam_len,
                const char **value, int *val_len, int *has_predicate)
{
    const char *ptr;
    int parsed = 0, ret;
    char quote;

    assert(id);
    if (model) {
        *model = NULL;
    }
    if (mod_len) {
        *mod_len = 0;
    }
    if (name) {
        *name = NULL;
    }
    if (nam_len) {
        *nam_len = 0;
    }
    if (value) {
        *value = NULL;
    }
    if (val_len) {
        *val_len = 0;
    }
    if (has_predicate) {
        *has_predicate = 0;
    }

    if (id[0] != '[') {
        return -parsed;
    }

    ++parsed;
    ++id;

    while (isspace(id[0])) {
        ++parsed;
        ++id;
    }

    /* pos */
    if (isdigit(id[0])) {
        if (name) {
            *name = id;
        }

        if (id[0] == '0') {
            ++parsed;
            ++id;

            if (isdigit(id[0])) {
                return -parsed;
            }
        }

        while (isdigit(id[0])) {
            ++parsed;
            ++id;
        }

        if (nam_len) {
            *nam_len = id-(*name);
        }

    /* "." */
    } else if (id[0] == '.') {
        if (name) {
            *name = id;
        }
        if (nam_len) {
            *nam_len = 1;
        }

        ++parsed;
        ++id;

    /* node-identifier */
    } else {
        if ((ret = parse_node_identifier(id, model, mod_len, name, nam_len)) < 1) {
            return -parsed+ret;
        } else if (model && !*model) {
            return -parsed;
        }

        parsed += ret;
        id += ret;
    }

    while (isspace(id[0])) {
        ++parsed;
        ++id;
    }

    if (id[0] != '=') {
        return -parsed;
    }

    ++parsed;
    ++id;

    while (isspace(id[0])) {
        ++parsed;
        ++id;
    }

    /* ((DQUOTE string DQUOTE) / (SQUOTE string SQUOTE)) */
    if ((id[0] == '\"') || (id[0] == '\'')) {
        quote = id[0];

        ++parsed;
        ++id;

        if ((ptr = strchr(id, quote)) == NULL) {
            return -parsed;
        }
        ret = ptr-id;

        if (value) {
            *value = id;
        }
        if (val_len) {
            *val_len = ret;
        }

        parsed += ret+1;
        id += ret+1;
    } else {
        return -parsed;
    }

    while (isspace(id[0])) {
        ++parsed;
        ++id;
    }

    if (id[0] != ']') {
        return -parsed;
    }

    ++parsed;
    ++id;

    if ((id[0] == '[') && has_predicate) {
        *has_predicate = 1;
    }

    return parsed;
}

/**
 * @brief Parse schema-nodeid.
 *
 * schema-nodeid       = absolute-schema-nodeid /
 *                       descendant-schema-nodeid
 * absolute-schema-nodeid = 1*("/" node-identifier)
 * descendant-schema-nodeid = ["." "/"]
 *                       node-identifier
 *                       absolute-schema-nodeid
 *
 * @param[in] id Identifier to use.
 * @param[out] mod_name Points to the module name, NULL if there is not any.
 * @param[out] mod_name_len Length of the module name, 0 if there is not any.
 * @param[out] name Points to the node name.
 * @param[out] nam_len Length of the node name.
 * @param[out] is_relative Flag to mark whether the nodeid is absolute or descendant. Must be -1
 *                         on the first call, must not be changed between consecutive calls.
 * @param[out] has_predicate Flag to mark whether there is a predicate specified. It cannot be
 *                           based on the grammar, in those cases use NULL.
 *
 * @return Number of characters successfully parsed,
 *         positive on success, negative on failure.
 */
int
parse_schema_nodeid(const char *id, const char **mod_name, int *mod_name_len, const char **name, int *nam_len,
                    int *is_relative, int *has_predicate)
{
    int parsed = 0, ret;

    assert(id);
    assert(is_relative);
    if (mod_name) {
        *mod_name = NULL;
    }
    if (mod_name_len) {
        *mod_name_len = 0;
    }
    if (name) {
        *name = NULL;
    }
    if (nam_len) {
        *nam_len = 0;
    }
    if (has_predicate) {
        *has_predicate = 0;
    }

    if (id[0] != '/') {
        if (*is_relative != -1) {
            return -parsed;
        } else {
            *is_relative = 1;
        }
        if (!strncmp(id, "./", 2)) {
            parsed += 2;
            id += 2;
        }
    } else {
        if (*is_relative == -1) {
            *is_relative = 0;
        }
        ++parsed;
        ++id;
    }

    if ((ret = parse_node_identifier(id, mod_name, mod_name_len, name, nam_len)) < 1) {
        return -parsed+ret;
    }

    parsed += ret;
    id += ret;

    if ((id[0] == '[') && has_predicate) {
        *has_predicate = 1;
    }

    return parsed;
}

/**
 * @brief Parse schema predicate (special format internally used).
 *
 * predicate           = "[" *WSP predicate-expr *WSP "]"
 * predicate-expr      = identifier / key-with-value
 * key-with-value      = identifier *WSP "=" *WSP
 *                       ((DQUOTE string DQUOTE) /
 *                        (SQUOTE string SQUOTE))
 *
 * @param[in] id Identifier to use.
 * @param[out] name Points to the list key name.
 * @param[out] nam_len Length of \p name.
 * @param[out] value Points to the key value. If specified, key-with-value is expected.
 * @param[out] val_len Length of \p value.
 * @param[out] has_predicate Flag to mark whether there is another predicate specified.
 */
int
parse_schema_list_predicate(const char *id, const char **name, int *nam_len, const char **value, int *val_len,
                            int *has_predicate)
{
    const char *ptr;
    int parsed = 0, ret;
    char quote;

    assert(id);
    if (name) {
        *name = NULL;
    }
    if (nam_len) {
        *nam_len = 0;
    }
    if (value) {
        *value = NULL;
    }
    if (val_len) {
        *val_len = 0;
    }
    if (has_predicate) {
        *has_predicate = 0;
    }

    if (id[0] != '[') {
        return -parsed;
    }

    ++parsed;
    ++id;

    while (isspace(id[0])) {
        ++parsed;
        ++id;
    }

    /* identifier */
    if ((ret = parse_identifier(id)) < 1) {
        return -parsed + ret;
    }
    if (name) {
        *name = id;
    }
    if (nam_len) {
        *nam_len = ret;
    }

    parsed += ret;
    id += ret;

    while (isspace(id[0])) {
        ++parsed;
        ++id;
    }

    /* there is value as well */
    if (id[0] == '=') {
        ++parsed;
        ++id;

        while (isspace(id[0])) {
            ++parsed;
            ++id;
        }

        /* ((DQUOTE string DQUOTE) / (SQUOTE string SQUOTE)) */
        if ((id[0] == '\"') || (id[0] == '\'')) {
            quote = id[0];

            ++parsed;
            ++id;

            if ((ptr = strchr(id, quote)) == NULL) {
                return -parsed;
            }
            ret = ptr - id;

            if (value) {
                *value = id;
            }
            if (val_len) {
                *val_len = ret;
            }

            parsed += ret + 1;
            id += ret + 1;
        } else {
            return -parsed;
        }

        while (isspace(id[0])) {
            ++parsed;
            ++id;
        }
    } else if (value) {
        /* if value was expected, it's mandatory */
        return -parsed;
    }

    if (id[0] != ']') {
        return -parsed;
    }

    ++parsed;
    ++id;

    if ((id[0] == '[') && has_predicate) {
        *has_predicate = 1;
    }

    return parsed;
}

/**
 * @brief Resolve (find) a data node based on a schema-nodeid.
 *
 * Used for resolving unique statements - so id is expected to be relative and local (without reference to a different
 * module).
 *
 */
struct lyd_node *
resolve_data_descendant_schema_nodeid(const char *nodeid, struct lyd_node *start)
{
    char *str, *token, *p;
    struct lyd_node *result = start, *iter;
    const struct lys_node *schema = NULL;

    assert(nodeid && start);

    if (nodeid[0] == '/') {
        return NULL;
    }

    str = p = strdup(nodeid);
    if (!str) {
        LOGMEM;
        return NULL;
    }
    while (p) {
        token = p;
        p = strchr(p, '/');
        if (p) {
            *p = '\0';
            p++;
        }

        schema = NULL;
        if (resolve_descendant_schema_nodeid(token, result->schema, LYS_LEAF, &schema) || !schema) {
            free(str);
            return NULL;
        }

        LY_TREE_FOR(result, iter) {
            if (iter->schema == schema) {
                break;
            }
        }

        if (!p) {
            /* final result */
            result = iter;
        } else {
            result = iter->child;
        }
    }
    free(str);

    return result;
}

/* start - relative, module - absolute, -1 error, EXIT_SUCCESS ok (but ret can still be NULL), >0 unexpected char on ret - 1 */
int
resolve_augment_schema_nodeid(const char *nodeid, const struct lys_node *start, const struct lys_module *module,
                              const struct lys_node **ret)
{
    const char *name, *mod_name, *id;
    const struct lys_node *sibling;
    int r, nam_len, mod_name_len, is_relative = -1;
    /* resolved import module from the start module, it must match the next node-name-match sibling */
    const struct lys_module *prefix_mod, *start_mod;

    assert(nodeid && (start || module) && !(start && module) && ret);

    id = nodeid;

    if ((r = parse_schema_nodeid(id, &mod_name, &mod_name_len, &name, &nam_len, &is_relative, NULL)) < 1) {
        return ((id - nodeid) - r) + 1;
    }
    id += r;

    if ((is_relative && !start) || (!is_relative && !module)) {
        return -1;
    }

    /* descendant-schema-nodeid */
    if (is_relative) {
        module = start_mod = start->module;

    /* absolute-schema-nodeid */
    } else {
        start_mod = lys_get_import_module(module, NULL, 0, mod_name, mod_name_len);
        if (!start_mod) {
            return -1;
        }
        start = start_mod->data;
    }

    while (1) {
        sibling = NULL;
        while ((sibling = lys_getnext(sibling, lys_parent(start), start_mod,
                                      LYS_GETNEXT_WITHCHOICE | LYS_GETNEXT_WITHCASE | LYS_GETNEXT_WITHINOUT))) {
            /* name match */
            if ((sibling->name && !strncmp(name, sibling->name, nam_len) && !sibling->name[nam_len])
                    || ((sibling->nodetype == LYS_INPUT) && !strncmp(name, "input", nam_len) && (nam_len == 5))
                    || ((sibling->nodetype == LYS_OUTPUT) && !strncmp(name, "output", nam_len) && (nam_len == 6))) {

                /* module check */
                prefix_mod = lys_get_import_module(module, NULL, 0, mod_name, mod_name_len);
                if (!prefix_mod) {
                    return -1;
                }
                if (prefix_mod != lys_node_module(sibling)) {
                    continue;
                }

                /* the result node? */
                if (!id[0]) {
                    *ret = sibling;
                    return EXIT_SUCCESS;
                }

                /* check for shorthand cases - then 'start' does not change */
                if (!sibling->parent || (sibling->parent->nodetype != LYS_CHOICE)
                        || (sibling->nodetype == LYS_CASE)) {
                    /* move down the tree, if possible */
                    if (sibling->nodetype & (LYS_LEAF | LYS_LEAFLIST | LYS_ANYXML)) {
                        return -1;
                    }
                    start = sibling->child;
                }
                break;
            }
        }

        /* no match */
        if (!sibling) {
            *ret = NULL;
            return EXIT_SUCCESS;
        }

        if ((r = parse_schema_nodeid(id, &mod_name, &mod_name_len, &name, &nam_len, &is_relative, NULL)) < 1) {
            return ((id - nodeid) - r) + 1;
        }
        id += r;
    }

    /* cannot get here */
    LOGINT;
    return -1;
}

/* unique, refine, -1 error, EXIT_SUCCESS ok (but ret can still be NULL), >0 unexpected char on ret - 1 */
int
resolve_descendant_schema_nodeid(const char *nodeid, const struct lys_node *start, int ret_nodetype,
                                 const struct lys_node **ret)
{
    const char *name, *mod_name, *id;
    const struct lys_node *sibling;
    int r, nam_len, mod_name_len, is_relative = -1;
    /* resolved import module from the start module, it must match the next node-name-match sibling */
    const struct lys_module *prefix_mod, *module;

    assert(nodeid && start && ret);
    assert(!(ret_nodetype & (LYS_USES | LYS_AUGMENT)) && ((ret_nodetype == LYS_GROUPING) || !(ret_nodetype & LYS_GROUPING)));

    id = nodeid;
    module = start->module;

    if ((r = parse_schema_nodeid(id, &mod_name, &mod_name_len, &name, &nam_len, &is_relative, NULL)) < 1) {
        return ((id - nodeid) - r) + 1;
    }
    id += r;

    if (!is_relative) {
        return -1;
    }

    while (1) {
        sibling = NULL;
        while ((sibling = lys_getnext(sibling, lys_parent(start), module,
                                      LYS_GETNEXT_WITHCHOICE | LYS_GETNEXT_WITHCASE))) {
            /* name match */
            if (sibling->name && !strncmp(name, sibling->name, nam_len) && !sibling->name[nam_len]) {

                /* module check */
                prefix_mod = lys_get_import_module(module, NULL, 0, mod_name, mod_name_len);
                if (!prefix_mod) {
                    return -1;
                }
                if (prefix_mod != lys_node_module(sibling)) {
                    continue;
                }

                /* the result node? */
                if (!id[0]) {
                    if (!(sibling->nodetype & ret_nodetype)) {
                        /* wrong node type, too bad */
                        continue;
                    }
                    *ret = sibling;
                    return EXIT_SUCCESS;
                }

                /* check for shorthand cases - then 'start' does not change */
                if (!sibling->parent || (sibling->parent->nodetype != LYS_CHOICE)
                        || (sibling->nodetype == LYS_CASE)) {
                    /* move down the tree, if possible */
                    if (sibling->nodetype & (LYS_LEAF | LYS_LEAFLIST | LYS_ANYXML)) {
                        return -1;
                    }
                    start = sibling->child;
                }
                break;
            }
        }

        /* no match */
        if (!sibling) {
            *ret = NULL;
            return EXIT_SUCCESS;
        }

        if ((r = parse_schema_nodeid(id, &mod_name, &mod_name_len, &name, &nam_len, &is_relative, NULL)) < 1) {
            return ((id - nodeid) - r) + 1;
        }
        id += r;
    }

    /* cannot get here */
    LOGINT;
    return -1;
}

/* choice default */
int
resolve_choice_default_schema_nodeid(const char *nodeid, const struct lys_node *start, const struct lys_node **ret)
{
    /* cannot actually be a path */
    if (strchr(nodeid, '/')) {
        return -1;
    }

    return resolve_descendant_schema_nodeid(nodeid, start, LYS_NO_RPC_NOTIF_NODE, ret);
}

/* uses, -1 error, EXIT_SUCCESS ok (but ret can still be NULL), >0 unexpected char on ret - 1 */
static int
resolve_uses_schema_nodeid(const char *nodeid, const struct lys_node *start, const struct lys_node_grp **ret)
{
    const struct lys_module *module;
    const char *mod_prefix, *name;
    int i, mod_prefix_len, nam_len;

    /* parse the identifier, it must be parsed on one call */
    if (((i = parse_node_identifier(nodeid, &mod_prefix, &mod_prefix_len, &name, &nam_len)) < 1) || nodeid[i]) {
        return -i + 1;
    }

    module = lys_get_import_module(start->module, mod_prefix, mod_prefix_len, NULL, 0);
    if (!module) {
        return -1;
    }
    if (module != start->module) {
        start = module->data;
    }

    *ret = lys_find_grouping_up(name, (struct lys_node *)start);

    return EXIT_SUCCESS;
}

int
resolve_absolute_schema_nodeid(const char *nodeid, const struct lys_module *module, int ret_nodetype,
                               const struct lys_node **ret)
{
    const char *name, *mod_name, *id;
    const struct lys_node *sibling, *start;
    int r, nam_len, mod_name_len, is_relative = -1;
    const struct lys_module *prefix_mod, *abs_start_mod;

    assert(nodeid && module && ret);
    assert(!(ret_nodetype & (LYS_USES | LYS_AUGMENT)) && ((ret_nodetype == LYS_GROUPING) || !(ret_nodetype & LYS_GROUPING)));

    id = nodeid;
    start = module->data;

    if ((r = parse_schema_nodeid(id, &mod_name, &mod_name_len, &name, &nam_len, &is_relative, NULL)) < 1) {
        return ((id - nodeid) - r) + 1;
    }
    id += r;

    if (is_relative) {
        return -1;
    }

    abs_start_mod = lys_get_import_module(module, NULL, 0, mod_name, mod_name_len);
    if (!abs_start_mod) {
        return -1;
    }

    while (1) {
        sibling = NULL;
        while ((sibling = lys_getnext(sibling, lys_parent(start), abs_start_mod, LYS_GETNEXT_WITHCHOICE
                                      | LYS_GETNEXT_WITHCASE | LYS_GETNEXT_WITHINOUT | LYS_GETNEXT_WITHGROUPING))) {
            /* name match */
            if ((sibling->name && !strncmp(name, sibling->name, nam_len) && !sibling->name[nam_len])
                    || ((sibling->nodetype == LYS_INPUT) && !strncmp(name, "input", nam_len) && (nam_len == 5))
                    || ((sibling->nodetype == LYS_OUTPUT) && !strncmp(name, "output", nam_len) && (nam_len == 6))) {
                /* module check */
                prefix_mod = lys_get_import_module(module, NULL, 0, mod_name, mod_name_len);
                if (!prefix_mod) {
                    return -1;
                }
                if (prefix_mod != lys_node_module(sibling)) {
                    continue;
                }

                /* the result node? */
                if (!id[0]) {
                    if (!(sibling->nodetype & ret_nodetype)) {
                        /* wrong node type, too bad */
                        continue;
                    }
                    *ret = sibling;
                    return EXIT_SUCCESS;
                }

                /* check for shorthand cases - then 'start' does not change */
                if (!sibling->parent || (sibling->parent->nodetype != LYS_CHOICE)
                        || (sibling->nodetype == LYS_CASE)) {
                    /* move down the tree, if possible */
                    if (sibling->nodetype & (LYS_LEAF | LYS_LEAFLIST | LYS_ANYXML)) {
                        return -1;
                    }
                    start = sibling->child;
                }
                break;
            }
        }

        /* no match */
        if (!sibling) {
            *ret = NULL;
            return EXIT_SUCCESS;
        }

        if ((r = parse_schema_nodeid(id, &mod_name, &mod_name_len, &name, &nam_len, &is_relative, NULL)) < 1) {
            return ((id - nodeid) - r) + 1;
        }
        id += r;
    }

    /* cannot get here */
    LOGINT;
    return -1;
}

static int
resolve_json_schema_list_predicate(const char *predicate, const struct lys_node_list *list, int *parsed)
{
    const char *name;
    int nam_len, has_predicate, i;

    if ((i = parse_schema_list_predicate(predicate, &name, &nam_len, NULL, NULL, &has_predicate)) < 1) {
        LOGVAL(LYE_PATH_INCHAR, LY_VLOG_NONE, NULL, predicate[-i], &predicate[-i]);
        return -1;
    }

    predicate += i;
    *parsed += i;

    for (i = 0; i < list->keys_size; ++i) {
        if (!strncmp(list->keys[i]->name, name, nam_len) && !list->keys[i]->name[nam_len]) {
            break;
        }
    }

    if (i == list->keys_size) {
        LOGVAL(LYE_PATH_INKEY, LY_VLOG_NONE, NULL, name);
        return -1;
    }

    /* more predicates? */
    if (has_predicate) {
        return resolve_json_schema_list_predicate(predicate, list, parsed);
    }

    return 0;
}

/* cannot return LYS_GROUPING, LYS_AUGMENT, LYS_USES, logs directly */
const struct lys_node *
resolve_json_schema_nodeid(const char *nodeid, struct ly_ctx *ctx, const struct lys_node *start)
{
    char *module_name = ly_buf(), *buf_backup = NULL;
    const char *name, *mod_name, *id;
    const struct lys_node *sibling;
    int r, nam_len, mod_name_len, is_relative = -1, has_predicate;
    /* resolved import module from the start module, it must match the next node-name-match sibling */
    const struct lys_module *prefix_mod, *module, *prev_mod;

    assert(nodeid && (ctx || start));
    if (!ctx) {
        ctx = start->module->ctx;
    }

    id = nodeid;

    if ((r = parse_schema_nodeid(id, &mod_name, &mod_name_len, &name, &nam_len, &is_relative, &has_predicate)) < 1) {
        LOGVAL(LYE_PATH_INCHAR, LY_VLOG_NONE, NULL, id[-r], &id[-r]);
        return NULL;
    }
    id += r;

    if (is_relative) {
        assert(start);
        start = start->child;
        if (!start) {
            /* no descendants, fail for sure */
            LOGVAL(LYE_PATH_INNODE, LY_VLOG_NONE, NULL, name);
            return NULL;
        }
        module = start->module;
    } else {
        if (!mod_name) {
            LOGVAL(LYE_PATH_MISSMOD, LY_VLOG_NONE, NULL, name);
            return NULL;
        } else if (mod_name_len > LY_BUF_SIZE - 1) {
            LOGINT;
            return NULL;
        }

        if (ly_buf_used && module_name[0]) {
            buf_backup = strndup(module_name, LY_BUF_SIZE - 1);
        }
        ly_buf_used++;

        memmove(module_name, mod_name, mod_name_len);
        module_name[mod_name_len] = '\0';
        module = ly_ctx_get_module(ctx, module_name, NULL);

        if (buf_backup) {
            /* return previous internal buffer content */
            strcpy(module_name, buf_backup);
            free(buf_backup);
            buf_backup = NULL;
        }
        ly_buf_used--;

        if (!module) {
            LOGVAL(LYE_PATH_INMOD, LY_VLOG_NONE, NULL, mod_name);
            return NULL;
        }
        start = module->data;

        /* now it's as if there was no module name */
        mod_name = NULL;
        mod_name_len = 0;
    }

    prev_mod = module;

    while (1) {
        sibling = NULL;
        while ((sibling = lys_getnext(sibling, lys_parent(start), module,
                                      LYS_GETNEXT_WITHCHOICE | LYS_GETNEXT_WITHCASE | LYS_GETNEXT_WITHINOUT))) {
            /* name match */
            if ((sibling->name && !strncmp(name, sibling->name, nam_len) && !sibling->name[nam_len])
                    || ((sibling->nodetype == LYS_INPUT) && !strncmp(name, "input", nam_len) && (nam_len == 5))
                    || ((sibling->nodetype == LYS_OUTPUT) && !strncmp(name, "output", nam_len) && (nam_len == 6))) {
                /* module check */
                if (mod_name) {
                    if (mod_name_len > LY_BUF_SIZE - 1) {
                        LOGINT;
                        return NULL;
                    }

                    if (ly_buf_used && module_name[0]) {
                        buf_backup = strndup(module_name, LY_BUF_SIZE - 1);
                    }
                    ly_buf_used++;

                    memmove(module_name, mod_name, mod_name_len);
                    module_name[mod_name_len] = '\0';
                    /* will also find an augment module */
                    prefix_mod = ly_ctx_get_module(ctx, module_name, NULL);

                    if (buf_backup) {
                        /* return previous internal buffer content */
                        strncpy(module_name, buf_backup, LY_BUF_SIZE - 1);
                        free(buf_backup);
                        buf_backup = NULL;
                    }
                    ly_buf_used--;

                    if (!prefix_mod) {
                        LOGVAL(LYE_PATH_INMOD, LY_VLOG_NONE, NULL, mod_name);
                        return NULL;
                    }
                } else {
                    prefix_mod = prev_mod;
                }
                if (prefix_mod != lys_node_module(sibling)) {
                    continue;
                }

                /* do we have some predicates on it? */
                if (has_predicate) {
                    r = 0;
                    if (sibling->nodetype != LYS_LIST) {
                        LOGVAL(LYE_PATH_INCHAR, LY_VLOG_NONE, NULL, id[0], id);
                        return NULL;
                    } else if (resolve_json_schema_list_predicate(id, (const struct lys_node_list *)sibling, &r)) {
                        return NULL;
                    }
                    id += r;
                }

                /* the result node? */
                if (!id[0]) {
                    return sibling;
                }

                /* check for shorthand cases - then 'start' does not change */
                if (!sibling->parent || (sibling->parent->nodetype != LYS_CHOICE)
                        || (sibling->nodetype == LYS_CASE)) {
                    /* move down the tree, if possible */
                    if (sibling->nodetype & (LYS_LEAF | LYS_LEAFLIST | LYS_ANYXML)) {
                        LOGVAL(LYE_PATH_INCHAR, LY_VLOG_NONE, NULL, id[0], id);
                        return NULL;
                    }
                    start = sibling->child;
                }

                /* update prev mod */
                prev_mod = start->module;
                break;
            }
        }

        /* no match */
        if (!sibling) {
            LOGVAL(LYE_PATH_INNODE, LY_VLOG_NONE, NULL, name);
            return NULL;
        }

        if ((r = parse_schema_nodeid(id, &mod_name, &mod_name_len, &name, &nam_len, &is_relative, &has_predicate)) < 1) {
            LOGVAL(LYE_PATH_INCHAR, LY_VLOG_NONE, NULL, id[-r], &id[-r]);
            return NULL;
        }
        id += r;
    }

    /* cannot get here */
    LOGINT;
    return NULL;
}

static int
resolve_partial_json_data_list_predicate(const char *predicate, const char *node_name, struct lyd_node *node, int *parsed)
{
    const char *name, *value;
    int nam_len, val_len, has_predicate = 1, r;
    uint16_t i;
    struct ly_set *keys;

    assert(node);
    assert(node->schema->nodetype == LYS_LIST);

    keys = lyd_get_list_keys(node);

    for (i = 0; i < keys->number; ++i) {
        if (!has_predicate) {
            LOGVAL(LYE_PATH_MISSKEY, LY_VLOG_NONE, NULL, node_name);
            goto error;
        }

        if ((r = parse_schema_list_predicate(predicate, &name, &nam_len, &value, &val_len, &has_predicate)) < 1) {
            LOGVAL(LYE_PATH_INCHAR, LY_VLOG_NONE, NULL, predicate[-r], &predicate[-r]);
            goto error;
        }

        predicate += r;
        *parsed += r;

        if (strncmp(keys->set.d[i]->schema->name, name, nam_len) || keys->set.d[i]->schema->name[nam_len]) {
            LOGVAL(LYE_PATH_INKEY, LY_VLOG_NONE, NULL, name);
            goto error;
        }

        /* value does not match */
        if (strncmp(((struct lyd_node_leaf_list *)keys->set.d[i])->value_str, value, val_len)
                || ((struct lyd_node_leaf_list *)keys->set.d[i])->value_str[val_len]) {
            ly_set_free(keys);
            return 1;
        }
    }

    ly_set_free(keys);
    if (has_predicate) {
        LOGVAL(LYE_PATH_INKEY, LY_VLOG_NONE, NULL, name);
        return -1;
    }

    return 0;

error:
    ly_set_free(keys);
    return -1;
}

struct lyd_node *
resolve_partial_json_data_nodeid(const char *nodeid, const char *llist_value, struct lyd_node *start, int options,
                                 int *parsed)
{
    char *module_name = ly_buf(), *buf_backup = NULL;
    const char *id, *mod_name, *name;
    int r, ret, mod_name_len, nam_len, is_relative = -1, has_predicate, last_parsed;
    struct lyd_node *sibling, *last_match = NULL;
    struct lyd_node_leaf_list *llist;
    const struct lys_module *prefix_mod, *prev_mod;
    struct ly_ctx *ctx;

    assert(nodeid && start && parsed);

    ctx = start->schema->module->ctx;
    id = nodeid;

    if ((r = parse_schema_nodeid(id, &mod_name, &mod_name_len, &name, &nam_len, &is_relative, &has_predicate)) < 1) {
        LOGVAL(LYE_PATH_INCHAR, LY_VLOG_NONE, NULL, id[-r], &id[-r]);
        *parsed = -1;
        return NULL;
    }
    id += r;
    /* add it to parsed only after the data node was actually found */
    last_parsed = r;

    if (is_relative) {
        prev_mod = start->schema->module;
        start = start->child;
    } else {
        for (; start->parent; start = start->parent);
        prev_mod = start->schema->module;
    }

    while (1) {
        LY_TREE_FOR(start, sibling) {
            /* RPC data check, return simply invalid argument, because the data tree is invalid */
            if (lys_parent(sibling->schema)) {
                if (options & LYD_PATH_OPT_OUTPUT) {
                    if (lys_parent(sibling->schema)->nodetype == LYS_INPUT) {
                        LOGERR(LY_EINVAL, "%s: provided data tree includes some RPC input nodes.");
                        *parsed = -1;
                        return NULL;
                    }
                } else {
                    if (lys_parent(sibling->schema)->nodetype == LYS_OUTPUT) {
                        LOGERR(LY_EINVAL, "%s: provided data tree includes some RPC output nodes.");
                        *parsed = -1;
                        return NULL;
                    }
                }
            }

            /* name match */
            if (!strncmp(name, sibling->schema->name, nam_len) && !sibling->schema->name[nam_len]) {

                /* module check */
                if (mod_name) {
                    if (mod_name_len > LY_BUF_SIZE - 1) {
                        LOGINT;
                        *parsed = -1;
                        return NULL;
                    }

                    if (ly_buf_used && module_name[0]) {
                        buf_backup = strndup(module_name, LY_BUF_SIZE - 1);
                    }
                    ly_buf_used++;

                    memmove(module_name, mod_name, mod_name_len);
                    module_name[mod_name_len] = '\0';
                    /* will also find an augment module */
                    prefix_mod = ly_ctx_get_module(ctx, module_name, NULL);

                    if (buf_backup) {
                        /* return previous internal buffer content */
                        strncpy(module_name, buf_backup, LY_BUF_SIZE - 1);
                        free(buf_backup);
                        buf_backup = NULL;
                    }
                    ly_buf_used--;

                    if (!prefix_mod) {
                        LOGVAL(LYE_PATH_INMOD, LY_VLOG_NONE, NULL, mod_name);
                        *parsed = -1;
                        return NULL;
                    }
                } else {
                    prefix_mod = prev_mod;
                }
                if (prefix_mod != lys_node_module(sibling->schema)) {
                    continue;
                }

                /* leaf-list, did we find it with the correct value or not? */
                if (sibling->schema->nodetype == LYS_LEAFLIST) {
                    llist = (struct lyd_node_leaf_list *)sibling;
                    if ((!llist_value && llist->value_str && llist->value_str[0])
                            || (llist_value && strcmp(llist_value, llist->value_str))) {
                        continue;
                    }
                }

                /* list, we need predicates'n'stuff then */
                if (sibling->schema->nodetype == LYS_LIST) {
                    r = 0;
                    if (!has_predicate) {
                        LOGVAL(LYE_PATH_MISSKEY, LY_VLOG_NONE, NULL, name);
                        *parsed = -1;
                        return NULL;
                    }
                    ret = resolve_partial_json_data_list_predicate(id, name, sibling, &r);
                    if (ret == -1) {
                        *parsed = -1;
                        return NULL;
                    } else if (ret == 1) {
                        /* this list instance does not match */
                        continue;
                    }
                    id += r;
                    last_parsed += r;
                }

                *parsed += last_parsed;

                /* the result node? */
                if (!id[0]) {
                    return sibling;
                }

                /* move down the tree, if possible */
                if (sibling->schema->nodetype & (LYS_LEAF | LYS_LEAFLIST | LYS_ANYXML)) {
                    LOGVAL(LYE_PATH_INCHAR, LY_VLOG_NONE, NULL, id[0], id);
                    *parsed = -1;
                    return NULL;
                }
                last_match = sibling;
                start = sibling->child;
                if (start) {
                    prev_mod = start->schema->module;
                }
                break;
            }
        }

        /* no match, return last match */
        if (!sibling) {
            return last_match;
        }

        if ((r = parse_schema_nodeid(id, &mod_name, &mod_name_len, &name, &nam_len, &is_relative, &has_predicate)) < 1) {
            LOGVAL(LYE_PATH_INCHAR, LY_VLOG_NONE, NULL, id[-r], &id[-r]);
            *parsed = -1;
            return NULL;
        }
        id += r;
        last_parsed = r;
    }

    /* cannot get here */
    LOGINT;
    *parsed = -1;
    return NULL;
}

/**
 * @brief Resolves length or range intervals. Does not log.
 * Syntax is assumed to be correct, *local_intv MUST be NULL.
 *
 * @param[in] str_restr The restriction as a string.
 * @param[in] type The type of the restriction.
 * @param[in] superior_restr Flag whether to check superior
 * types.
 * @param[out] local_intv The final interval structure.
 *
 * @return EXIT_SUCCESS on succes, -1 on error.
 */
int
resolve_len_ran_interval(const char *str_restr, struct lys_type *type, int superior_restr,
                         struct len_ran_intv** local_intv)
{
    /* 0 - unsigned, 1 - signed, 2 - floating point */
    int kind, rc = EXIT_SUCCESS;
    int64_t local_smin, local_smax;
    uint64_t local_umin, local_umax;
    long double local_fmin, local_fmax;
    const char *seg_ptr, *ptr;
    struct len_ran_intv *tmp_local_intv = NULL, *tmp_intv, *intv = NULL;

    switch (type->base) {
    case LY_TYPE_BINARY:
        kind = 0;
        local_umin = 0;
        local_umax = 18446744073709551615UL;

        if (!str_restr && type->info.binary.length) {
            str_restr = type->info.binary.length->expr;
        }
        break;
    case LY_TYPE_DEC64:
        kind = 2;
        local_fmin = -9223372036854775808.0;
        local_fmin /= 1 << type->info.dec64.dig;
        local_fmax = 9223372036854775807.0;
        local_fmax /= 1 << type->info.dec64.dig;

        if (!str_restr && type->info.dec64.range) {
            str_restr = type->info.dec64.range->expr;
        }
        break;
    case LY_TYPE_INT8:
        kind = 1;
        local_smin = __INT64_C(-128);
        local_smax = __INT64_C(127);

        if (!str_restr && type->info.num.range) {
            str_restr = type->info.num.range->expr;
        }
        break;
    case LY_TYPE_INT16:
        kind = 1;
        local_smin = __INT64_C(-32768);
        local_smax = __INT64_C(32767);

        if (!str_restr && type->info.num.range) {
            str_restr = type->info.num.range->expr;
        }
        break;
    case LY_TYPE_INT32:
        kind = 1;
        local_smin = __INT64_C(-2147483648);
        local_smax = __INT64_C(2147483647);

        if (!str_restr && type->info.num.range) {
            str_restr = type->info.num.range->expr;
        }
        break;
    case LY_TYPE_INT64:
        kind = 1;
        local_smin = __INT64_C(-9223372036854775807) - __INT64_C(1);
        local_smax = __INT64_C(9223372036854775807);

        if (!str_restr && type->info.num.range) {
            str_restr = type->info.num.range->expr;
        }
        break;
    case LY_TYPE_UINT8:
        kind = 0;
        local_umin = __UINT64_C(0);
        local_umax = __UINT64_C(255);

        if (!str_restr && type->info.num.range) {
            str_restr = type->info.num.range->expr;
        }
        break;
    case LY_TYPE_UINT16:
        kind = 0;
        local_umin = __UINT64_C(0);
        local_umax = __UINT64_C(65535);

        if (!str_restr && type->info.num.range) {
            str_restr = type->info.num.range->expr;
        }
        break;
    case LY_TYPE_UINT32:
        kind = 0;
        local_umin = __UINT64_C(0);
        local_umax = __UINT64_C(4294967295);

        if (!str_restr && type->info.num.range) {
            str_restr = type->info.num.range->expr;
        }
        break;
    case LY_TYPE_UINT64:
        kind = 0;
        local_umin = __UINT64_C(0);
        local_umax = __UINT64_C(18446744073709551615);

        if (!str_restr && type->info.num.range) {
            str_restr = type->info.num.range->expr;
        }
        break;
    case LY_TYPE_STRING:
        kind = 0;
        local_umin = __UINT64_C(0);
        local_umax = __UINT64_C(18446744073709551615);

        if (!str_restr && type->info.str.length) {
            str_restr = type->info.str.length->expr;
        }
        break;
    default:
        LOGINT;
        return -1;
    }

    /* process superior types */
    if (type->der && superior_restr) {
        if (resolve_len_ran_interval(NULL, &type->der->type, superior_restr, &intv)) {
            LOGINT;
            return -1;
        }
        assert(!intv || (intv->kind == kind));
    }

    if (!str_restr) {
        /* we are validating data and not have any restriction, but a superior type might have */
        if (type->der && !superior_restr && !intv) {
            if (resolve_len_ran_interval(NULL, &type->der->type, superior_restr, &intv)) {
                LOGINT;
                return -1;
            }
            assert(!intv || (intv->kind == kind));
        }
        *local_intv = intv;
        return EXIT_SUCCESS;
    }

    /* adjust local min and max */
    if (intv) {
        tmp_intv = intv;

        if (kind == 0) {
            local_umin = tmp_intv->value.uval.min;
        } else if (kind == 1) {
            local_smin = tmp_intv->value.sval.min;
        } else if (kind == 2) {
            local_fmin = tmp_intv->value.fval.min;
        }

        while (tmp_intv->next) {
            tmp_intv = tmp_intv->next;
        }

        if (kind == 0) {
            local_umax = tmp_intv->value.uval.max;
        } else if (kind == 1) {
            local_smax = tmp_intv->value.sval.max;
        } else if (kind == 2) {
            local_fmax = tmp_intv->value.fval.max;
        }
    }

    /* finally parse our restriction */
    seg_ptr = str_restr;
    while (1) {
        if (!*local_intv && !tmp_local_intv) {
            *local_intv = malloc(sizeof **local_intv);
            tmp_local_intv = *local_intv;
        } else {
            tmp_local_intv->next = malloc(sizeof **local_intv);
            tmp_local_intv = tmp_local_intv->next;
        }
        if (!tmp_local_intv) {
            LOGMEM;
            return -1;
        }

        tmp_local_intv->kind = kind;
        tmp_local_intv->next = NULL;

        /* min */
        ptr = seg_ptr;
        while (isspace(ptr[0])) {
            ++ptr;
        }
        if (isdigit(ptr[0]) || (ptr[0] == '+') || (ptr[0] == '-')) {
            if (kind == 0) {
                tmp_local_intv->value.uval.min = atoll(ptr);
            } else if (kind == 1) {
                tmp_local_intv->value.sval.min = atoll(ptr);
            } else if (kind == 2) {
                tmp_local_intv->value.fval.min = atoll(ptr);
            }

            if ((ptr[0] == '+') || (ptr[0] == '-')) {
                ++ptr;
            }
            while (isdigit(ptr[0])) {
                ++ptr;
            }
        } else if (!strncmp(ptr, "min", 3)) {
            if (kind == 0) {
                tmp_local_intv->value.uval.min = local_umin;
            } else if (kind == 1) {
                tmp_local_intv->value.sval.min = local_smin;
            } else if (kind == 2) {
                tmp_local_intv->value.fval.min = local_fmin;
            }

            ptr += 3;
        } else if (!strncmp(ptr, "max", 3)) {
            if (kind == 0) {
                tmp_local_intv->value.uval.min = local_umax;
            } else if (kind == 1) {
                tmp_local_intv->value.sval.min = local_smax;
            } else if (kind == 2) {
                tmp_local_intv->value.fval.min = local_fmax;
            }

            ptr += 3;
        } else {
            LOGINT;
            rc = -1;
            goto cleanup;
        }

        while (isspace(ptr[0])) {
            ptr++;
        }

        /* no interval or interval */
        if ((ptr[0] == '|') || !ptr[0]) {
            if (kind == 0) {
                tmp_local_intv->value.uval.max = tmp_local_intv->value.uval.min;
            } else if (kind == 1) {
                tmp_local_intv->value.sval.max = tmp_local_intv->value.sval.min;
            } else if (kind == 2) {
                tmp_local_intv->value.fval.max = tmp_local_intv->value.fval.min;
            }
        } else if (!strncmp(ptr, "..", 2)) {
            /* skip ".." */
            ptr += 2;
            while (isspace(ptr[0])) {
                ++ptr;
            }

            /* max */
            if (isdigit(ptr[0]) || (ptr[0] == '+') || (ptr[0] == '-')) {
                if (kind == 0) {
                    tmp_local_intv->value.uval.max = atoll(ptr);
                } else if (kind == 1) {
                    tmp_local_intv->value.sval.max = atoll(ptr);
                } else if (kind == 2) {
                    tmp_local_intv->value.fval.max = atoll(ptr);
                }
            } else if (!strncmp(ptr, "max", 3)) {
                if (kind == 0) {
                    tmp_local_intv->value.uval.max = local_umax;
                } else if (kind == 1) {
                    tmp_local_intv->value.sval.max = local_smax;
                } else if (kind == 2) {
                    tmp_local_intv->value.fval.max = local_fmax;
                }
            } else {
                LOGINT;
                rc = -1;
                goto cleanup;
            }
        } else {
            LOGINT;
            rc = -1;
            goto cleanup;
        }

        /* next segment (next OR) */
        seg_ptr = strchr(seg_ptr, '|');
        if (!seg_ptr) {
            break;
        }
        seg_ptr++;
    }

    /* check local restrictions against superior ones */
    if (intv) {
        tmp_intv = intv;
        tmp_local_intv = *local_intv;

        while (tmp_local_intv && tmp_intv) {
            /* reuse local variables */
            if (kind == 0) {
                local_umin = tmp_local_intv->value.uval.min;
                local_umax = tmp_local_intv->value.uval.max;

                /* it must be in this interval */
                if ((local_umin >= tmp_intv->value.uval.min) && (local_umin <= tmp_intv->value.uval.max)) {
                    /* this interval is covered, next one */
                    if (local_umax <= tmp_intv->value.uval.max) {
                        tmp_local_intv = tmp_local_intv->next;
                        continue;
                    /* ascending order of restrictions -> fail */
                    } else {
                        rc = -1;
                        goto cleanup;
                    }
                }
            } else if (kind == 1) {
                local_smin = tmp_local_intv->value.sval.min;
                local_smax = tmp_local_intv->value.sval.max;

                if ((local_smin >= tmp_intv->value.sval.min) && (local_smin <= tmp_intv->value.sval.max)) {
                    if (local_smax <= tmp_intv->value.sval.max) {
                        tmp_local_intv = tmp_local_intv->next;
                        continue;
                    } else {
                        rc = -1;
                        goto cleanup;
                    }
                }
            } else if (kind == 2) {
                local_fmin = tmp_local_intv->value.fval.min;
                local_fmax = tmp_local_intv->value.fval.max;

                 if ((local_fmin >= tmp_intv->value.fval.min) && (local_fmin <= tmp_intv->value.fval.max)) {
                    if (local_fmax <= tmp_intv->value.fval.max) {
                        tmp_local_intv = tmp_local_intv->next;
                        continue;
                    } else {
                        rc = -1;
                        goto cleanup;
                    }
                }
            }

            tmp_intv = tmp_intv->next;
        }

        /* some interval left uncovered -> fail */
        if (tmp_local_intv) {
            rc = -1;
        }

    }

cleanup:
    while (intv) {
        tmp_intv = intv->next;
        free(intv);
        intv = tmp_intv;
    }

    /* fail */
    if (rc) {
        while (*local_intv) {
            tmp_local_intv = (*local_intv)->next;
            free(*local_intv);
            *local_intv = tmp_local_intv;
        }
    }

    return rc;
}

/**
 * @brief Resolve a typedef, return only resolved typedefs if derived. Does not log.
 *
 * @param[in] name Typedef name.
 * @param[in] mod_name Typedef name module name.
 * @param[in] module Main module.
 * @param[in] parent Parent of the resolved type definition.
 * @param[out] ret Pointer to the resolved typedef. Can be NULL.
 *
 * @return EXIT_SUCCESS on success, EXIT_FAILURE on forward reference, -1 on error.
 */
int
resolve_superior_type(const char *name, const char *mod_name, const struct lys_module *module,
                      const struct lys_node *parent, struct lys_tpdf **ret)
{
    int i, j;
    struct lys_tpdf *tpdf;
    int tpdf_size;

    if (!mod_name) {
        /* no prefix, try built-in types */
        for (i = 1; i < LY_DATA_TYPE_COUNT; i++) {
            if (!strcmp(ly_types[i].def->name, name)) {
                if (ret) {
                    *ret = ly_types[i].def;
                }
                return EXIT_SUCCESS;
            }
        }
    } else {
        if (!strcmp(mod_name, module->name)) {
            /* prefix refers to the current module, ignore it */
            mod_name = NULL;
        }
    }

    if (!mod_name && parent) {
        /* search in local typedefs */
        while (parent) {
            switch (parent->nodetype) {
            case LYS_CONTAINER:
                tpdf_size = ((struct lys_node_container *)parent)->tpdf_size;
                tpdf = ((struct lys_node_container *)parent)->tpdf;
                break;

            case LYS_LIST:
                tpdf_size = ((struct lys_node_list *)parent)->tpdf_size;
                tpdf = ((struct lys_node_list *)parent)->tpdf;
                break;

            case LYS_GROUPING:
                tpdf_size = ((struct lys_node_grp *)parent)->tpdf_size;
                tpdf = ((struct lys_node_grp *)parent)->tpdf;
                break;

            case LYS_RPC:
                tpdf_size = ((struct lys_node_rpc *)parent)->tpdf_size;
                tpdf = ((struct lys_node_rpc *)parent)->tpdf;
                break;

            case LYS_NOTIF:
                tpdf_size = ((struct lys_node_notif *)parent)->tpdf_size;
                tpdf = ((struct lys_node_notif *)parent)->tpdf;
                break;

            case LYS_INPUT:
            case LYS_OUTPUT:
                tpdf_size = ((struct lys_node_rpc_inout *)parent)->tpdf_size;
                tpdf = ((struct lys_node_rpc_inout *)parent)->tpdf;
                break;

            default:
                parent = parent->parent;
                continue;
            }

            for (i = 0; i < tpdf_size; i++) {
                if (!strcmp(tpdf[i].name, name) && tpdf[i].type.base) {
                    if (ret) {
                        *ret = &tpdf[i];
                    }
                    return EXIT_SUCCESS;
                }
            }

            parent = parent->parent;
        }
    } else {
        /* get module where to search */
        module = lys_get_import_module(module, NULL, 0, mod_name, 0);
        if (!module) {
            return -1;
        }
    }

    /* search in top level typedefs */
    for (i = 0; i < module->tpdf_size; i++) {
        if (!strcmp(module->tpdf[i].name, name) && module->tpdf[i].type.base) {
            if (ret) {
                *ret = &module->tpdf[i];
            }
            return EXIT_SUCCESS;
        }
    }

    /* search in submodules */
    for (i = 0; i < module->inc_size && module->inc[i].submodule; i++) {
        for (j = 0; j < module->inc[i].submodule->tpdf_size; j++) {
            if (!strcmp(module->inc[i].submodule->tpdf[j].name, name) && module->inc[i].submodule->tpdf[j].type.base) {
                if (ret) {
                    *ret = &module->inc[i].submodule->tpdf[j];
                }
                return EXIT_SUCCESS;
            }
        }
    }

    return EXIT_FAILURE;
}

/**
 * @brief Check the default \p value of the \p type. Logs directly.
 *
 * @param[in] type Type definition to use.
 * @param[in] value Default value to check.
 * @param[in] module Type module.
 *
 * @return EXIT_SUCCESS on success, EXIT_FAILURE on forward reference, -1 on error.
 */
static int
check_default(struct lys_type *type, const char *value, struct lys_module *module)
{
    struct lyd_node_leaf_list node;
    int ret = EXIT_SUCCESS;

    /* dummy leaf */
    memset(&node, 0, sizeof node);
    node.value_str = value;
    node.value_type = type->base;
    node.schema = calloc(1, sizeof (struct lys_node_leaf));
    if (!node.schema) {
        LOGMEM;
        return -1;
    }
    node.schema->name = strdup("default");
    if (!node.schema->name) {
        LOGMEM;
        return -1;
    }
    node.schema->module = module;
    memcpy(&((struct lys_node_leaf *)node.schema)->type, type, sizeof *type);

    if (type->base == LY_TYPE_LEAFREF) {
        if (!type->info.lref.target) {
            ret = EXIT_FAILURE;
            goto finish;
        }
        ret = check_default(&type->info.lref.target->type, value, module);

    } else if ((type->base == LY_TYPE_INST) || (type->base == LY_TYPE_IDENT)) {
        /* it was converted to JSON format before, nothing else sensible we can do */

    } else {
        ret = lyp_parse_value(&node, NULL, 1);
    }

finish:
    if (node.value_type == LY_TYPE_BITS) {
        free(node.value.bit);
    }
    free((char *)node.schema->name);
    free(node.schema);

    return ret;
}

/**
 * @brief Check a key for mandatory attributes. Logs directly.
 *
 * @param[in] key The key to check.
 * @param[in] flags What flags to check.
 * @param[in] list The list of all the keys.
 * @param[in] index Index of the key in the key list.
 * @param[in] name The name of the keys.
 * @param[in] len The name length.
 *
 * @return EXIT_SUCCESS on success, -1 on error.
 */
static int
check_key(struct lys_node_list *list, int index, const char *name, int len)
{
    struct lys_node_leaf *key = list->keys[index];
    char *dup = NULL;
    int j;

    /* existence */
    if (!key) {
        if (name[len] != '\0') {
            dup = strdup(name);
            if (!dup) {
                LOGMEM;
                return -1;
            }
            dup[len] = '\0';
            name = dup;
        }
        LOGVAL(LYE_KEY_MISS, LY_VLOG_LYS, list, name);
        free(dup);
        return -1;
    }

    /* uniqueness */
    for (j = index - 1; j >= 0; j--) {
        if (key == list->keys[j]) {
            LOGVAL(LYE_KEY_DUP, LY_VLOG_LYS, list, key->name);
            return -1;
        }
    }

    /* key is a leaf */
    if (key->nodetype != LYS_LEAF) {
        LOGVAL(LYE_KEY_NLEAF, LY_VLOG_LYS, list, key->name);
        return -1;
    }

    /* type of the leaf is not built-in empty */
    if (key->type.base == LY_TYPE_EMPTY) {
        LOGVAL(LYE_KEY_TYPE, LY_VLOG_LYS, list, key->name);
        return -1;
    }

    /* config attribute is the same as of the list */
    if ((list->flags & LYS_CONFIG_MASK) != (key->flags & LYS_CONFIG_MASK)) {
        LOGVAL(LYE_KEY_CONFIG, LY_VLOG_LYS, list, key->name);
        return -1;
    }

    /* key is not placed from augment */
    if (key->parent->nodetype == LYS_AUGMENT) {
        LOGVAL(LYE_KEY_MISS, LY_VLOG_LYS, key, key->name);
        LOGVAL(LYE_SPEC, LY_VLOG_LYS, key, "Key inserted from augment.");
        return -1;
    }

    /* key is not when-conditional */
    if (key->when) {
        LOGVAL(LYE_INCHILDSTMT, LY_VLOG_LYS, key, "when", "leaf");
        LOGVAL(LYE_SPEC, LY_VLOG_LYS, key, "Key definition cannot depend on a \"when\" condition.");
        return -1;
    }

    return EXIT_SUCCESS;
}

/**
 * @brief Resolve (test the target exists) unique. Logs directly.
 *
 * @param[in] parent The parent node of the unique structure.
 * @param[in] uniq_str_path One path from the unique string.
 *
 * @return EXIT_SUCCESS on succes, EXIT_FAILURE on forward reference, -1 on error.
 */
int
resolve_unique(struct lys_node *parent, const char *uniq_str_path)
{
    int rc;
    const struct lys_node *leaf = NULL;

    rc = resolve_descendant_schema_nodeid(uniq_str_path, parent->child, LYS_LEAF, &leaf);
    if (rc || !leaf) {
        if (rc) {
            LOGVAL(LYE_INARG, LY_VLOG_LYS, parent, uniq_str_path, "unique");
            if (rc > 0) {
                LOGVAL(LYE_INCHAR, LY_VLOG_LYS, parent, uniq_str_path[rc - 1], &uniq_str_path[rc - 1]);
            }
            rc = -1;
        } else {
            LOGVAL(LYE_INARG, LY_VLOG_LYS, parent, uniq_str_path, "unique");
            LOGVAL(LYE_SPEC, LY_VLOG_LYS, parent, "Target leaf not found.");
            rc = EXIT_FAILURE;
        }
        goto error;
    }
    if (leaf->nodetype != LYS_LEAF) {
        LOGVAL(LYE_INARG, LY_VLOG_LYS, parent, uniq_str_path, "unique");
        LOGVAL(LYE_SPEC, LY_VLOG_LYS, parent, "Target is not a leaf.");
        rc = -1;
        goto error;
    }

    /* check status */
    if (lyp_check_status(parent->flags, parent->module, parent->name, leaf->flags, leaf->module, leaf->name, leaf)) {
        return -1;
    }

    /* set leaf's unique flag */
    ((struct lys_node_leaf *)leaf)->flags |= LYS_UNIQUE;

    return EXIT_SUCCESS;

error:

    return rc;
}

/**
 * @brief Resolve (find) a feature definition. Logs directly.
 *
 * @param[in] name Feature name.
 * @param[in] module Module to search in.
 * @param[out] ret Pointer to the resolved feature. Can be NULL.
 *
 * @return EXIT_SUCCESS on success, EXIT_FAILURE on forward reference, -1 on error.
 */
static int
resolve_feature(const char *id, const struct lys_module *module, struct lys_feature **ret)
{
    const char *mod_name, *name;
    int mod_name_len, nam_len, i, j;
    struct lys_node *node;

    assert(id);
    assert(module);

    /* check prefix */
    if ((i = parse_node_identifier(id, &mod_name, &mod_name_len, &name, &nam_len)) < 1) {
        LOGVAL(LYE_INCHAR, LY_VLOG_NONE, NULL, id[-i], &id[-i]);
        return -1;
    }

    module = lys_get_import_module(module, NULL, 0, mod_name, mod_name_len);
    if (!module) {
        /* identity refers unknown data model */
        LOGVAL(LYE_INMOD_LEN, LY_VLOG_NONE, NULL, mod_name_len, mod_name);
        return -1;
    }

    /* search in the identified module ... */
    for (j = 0; j < module->features_size; j++) {
        if (!strcmp(name, module->features[j].name)) {
            if (ret) {
                /* check status */
                node = (struct lys_node *)*ret;
                if (lyp_check_status(node->flags, node->module, node->name, module->features[j].flags,
                                 module->features[j].module, module->features[j].name, node)) {
                    return -1;
                }
                *ret = &module->features[j];
            }
            return EXIT_SUCCESS;
        }
    }
    /* ... and all its submodules */
    for (i = 0; i < module->inc_size; i++) {
        if (!module->inc[i].submodule) {
            /* not yet resolved */
            continue;
        }
        for (j = 0; j < module->inc[i].submodule->features_size; j++) {
            if (!strcmp(name, module->inc[i].submodule->features[j].name)) {
                if (ret) {
                    /* check status */
                    node = (struct lys_node *)*ret;
                    if (lyp_check_status(node->flags, node->module, node->name,
                                     module->inc[i].submodule->features[j].flags,
                                     module->inc[i].submodule->features[j].module,
                                     module->inc[i].submodule->features[j].name, node)) {
                        return -1;
                    }
                    *ret = &(module->inc[i].submodule->features[j]);
                }
                return EXIT_SUCCESS;
            }
        }
    }

    /* not found */
    LOGVAL(LYE_INRESOLV, LY_VLOG_NONE, NULL, "feature", id);
    return EXIT_FAILURE;
}

void
unres_data_del(struct unres_data *unres, uint32_t i)
{
    /* there are items after the one deleted */
    if (i+1 < unres->count) {
        /* we only move the data, memory is left allocated, why bother */
        memmove(&unres->node[i], &unres->node[i+1], (unres->count-(i+1)) * sizeof *unres->node);

    /* deleting the last item */
    } else if (i == 0) {
        free(unres->node);
        unres->node = NULL;
    }

    /* if there are no items after and it is not the last one, just move the counter */
    --unres->count;
}

/**
 * @brief Resolve (find) a data node from a specific module. Does not log.
 *
 * @param[in] mod Module to search in.
 * @param[in] name Name of the data node.
 * @param[in] nam_len Length of the name.
 * @param[in] start Data node to start the search from.
 * @param[in,out] parents Resolved nodes. If there are some parents,
 *                        they are replaced (!!) with the resolvents.
 *
 * @return EXIT_SUCCESS on success, EXIT_FAILURE on forward reference.
 */
static int
resolve_data(const struct lys_module *mod, const char *name, int nam_len, struct lyd_node *start, struct unres_data *parents)
{
    struct lyd_node *node;
    int flag;
    uint32_t i;

    if (!parents->count) {
        parents->count = 1;
        parents->node = malloc(sizeof *parents->node);
        if (!parents->node) {
            LOGMEM;
            return EXIT_FAILURE;
        }
        parents->node[0] = NULL;
    }
    for (i = 0; i < parents->count;) {
        if (parents->node[i] && (parents->node[i]->schema->nodetype & (LYS_LEAF | LYS_LEAFLIST | LYS_ANYXML))) {
            /* skip */
            ++i;
            continue;
        }
        flag = 0;
        LY_TREE_FOR(parents->node[i] ? parents->node[i]->child : start, node) {
            if (node->schema->module == mod && !strncmp(node->schema->name, name, nam_len)
                    && node->schema->name[nam_len] == '\0') {
                /* matching target */
                if (!flag) {
                    /* put node instead of the current parent */
                    parents->node[i] = node;
                    flag = 1;
                } else {
                    /* multiple matching, so create a new node */
                    ++parents->count;
                    parents->node = ly_realloc(parents->node, parents->count * sizeof *parents->node);
                    if (!parents->node) {
                        return EXIT_FAILURE;
                    }
                    parents->node[parents->count-1] = node;
                    ++i;
                }
            }
        }

        if (!flag) {
            /* remove item from the parents list */
            unres_data_del(parents, i);
        } else {
            ++i;
        }
    }

    return parents->count ? EXIT_SUCCESS : EXIT_FAILURE;
}

/**
 * @brief Resolve (find) a data node. Does not log.
 *
 * @param[in] mod_name Module name of the data node.
 * @param[in] mod_name_len Length of the module name.
 * @param[in] name Name of the data node.
 * @param[in] nam_len Length of the name.
 * @param[in] start Data node to start the search from.
 * @param[in,out] parents Resolved nodes. If there are some parents,
 *                        they are replaced (!!) with the resolvents.
 *
 * @return EXIT_SUCCESS on success, EXIT_FAILURE on forward reference, -1 otherwise.
 */
static int
resolve_data_node(const char *mod_name, int mod_name_len, const char *name, int name_len, struct lyd_node *start,
                    struct unres_data *parents)
{
    const struct lys_module *mod;
    char *str;

    assert(start);

    if (mod_name) {
        /* we have mod_name, find appropriate module */
        str = strndup(mod_name, mod_name_len);
        if (!str) {
            LOGMEM;
            return -1;
        }
        mod = ly_ctx_get_module(start->schema->module->ctx, str, NULL);
        free(str);
        if (!mod) {
            /* invalid prefix */
            return -1;
        }
    } else {
        /* no prefix, module is the same as of current node */
        mod = start->schema->module;
    }

    return resolve_data(mod, name, name_len, start, parents);
}

/**
 * @brief Resolve a path predicate (leafref) in JSON data context. Logs directly
 *        only specific errors, general no-resolvent error is left to the caller.
 *
 * @param[in] pred Predicate to use.
 * @param[in] node Node from which the predicate is being resolved
 * @param[in,out] node_match Nodes satisfying the restriction
 *                           without the predicate. Nodes not
 *                           satisfying the predicate are removed.
 * @param[out] parsed Number of characters parsed, negative on error.
 *
 * @return EXIT_SUCCESS on success, EXIT_FAILURE on forward reference, -1 on error.
 */
static int
resolve_path_predicate_data(const char *pred, struct lyd_node *node, struct unres_data *node_match,
                            int *parsed)
{
    /* ... /node[source = destination] ... */
    struct unres_data source_match, dest_match;
    const char *path_key_expr, *source, *sour_pref, *dest, *dest_pref;
    int pke_len, sour_len, sour_pref_len, dest_len, dest_pref_len, parsed_loc = 0, pke_parsed = 0;
    int has_predicate, dest_parent_times, i, rc;
    uint32_t j;

    source_match.count = 1;
    source_match.node = malloc(sizeof *source_match.node);
    if (!source_match.node) {
        LOGMEM;
        return -1;
    }
    dest_match.count = 1;
    dest_match.node = malloc(sizeof *dest_match.node);
    if (!dest_match.node) {
        LOGMEM;
        return -1;
    }

    do {
        if ((i = parse_path_predicate(pred, &sour_pref, &sour_pref_len, &source, &sour_len, &path_key_expr,
                                      &pke_len, &has_predicate)) < 1) {
            LOGVAL(LYE_INCHAR, LY_VLOG_LYD, node, pred[-i], &pred[-i]);
            rc = -1;
            goto error;
        }
        parsed_loc += i;
        pred += i;

        for (j = 0; j < node_match->count;) {
            /* source */
            source_match.node[0] = node_match->node[j];

            /* must be leaf (key of a list) */
            if ((rc = resolve_data_node(sour_pref, sour_pref_len, source, sour_len, node_match->node[j],
                    &source_match)) || (source_match.count != 1) || (source_match.node[0]->schema->nodetype != LYS_LEAF)) {
                i = 0;
                goto error;
            }

            /* destination */
            dest_match.node[0] = node_match->node[j];
            dest_parent_times = 0;
            if ((i = parse_path_key_expr(path_key_expr, &dest_pref, &dest_pref_len, &dest, &dest_len,
                                            &dest_parent_times)) < 1) {
                LOGVAL(LYE_INCHAR, LY_VLOG_LYD, node, path_key_expr[-i], &path_key_expr[-i]);
                rc = -1;
                goto error;
            }
            pke_parsed = i;
            for (i = 0; i < dest_parent_times; ++i) {
                dest_match.node[0] = dest_match.node[0]->parent;
                if (!dest_match.node[0]) {
                    i = 0;
                    rc = EXIT_FAILURE;
                    goto error;
                }
            }
            while (1) {
                if ((rc = resolve_data_node(dest_pref, dest_pref_len, dest, dest_len, dest_match.node[0],
                        &dest_match)) || (dest_match.count != 1)) {
                    i = 0;
                    goto error;
                }

                if (pke_len == pke_parsed) {
                    break;
                }
                if ((i = parse_path_key_expr(path_key_expr+pke_parsed, &dest_pref, &dest_pref_len, &dest, &dest_len,
                                             &dest_parent_times)) < 1) {
                    LOGVAL(LYE_INCHAR, LY_VLOG_LYD, node, path_key_expr[-i], &path_key_expr[-i]);
                    rc = -1;
                    goto error;
                }
                pke_parsed += i;
            }

            /* check match between source and destination nodes */
            if (((struct lys_node_leaf *)source_match.node[0]->schema)->type.base
                    != ((struct lys_node_leaf *)dest_match.node[0]->schema)->type.base) {
                goto remove_leafref;
            }

            if (!ly_strequal(((struct lyd_node_leaf_list *)source_match.node[0])->value_str,
                             ((struct lyd_node_leaf_list *)dest_match.node[0])->value_str, 1)) {
                goto remove_leafref;
            }

            /* leafref is ok, continue check with next leafref */
            ++j;
            continue;

remove_leafref:
            /* does not fulfill conditions, remove leafref record */
            unres_data_del(node_match, j);
        }
    } while (has_predicate);

    free(source_match.node);
    free(dest_match.node);
    if (parsed) {
        *parsed = parsed_loc;
    }
    return EXIT_SUCCESS;

error:

    if (source_match.count) {
        free(source_match.node);
    }
    if (dest_match.count) {
        free(dest_match.node);
    }
    if (parsed) {
        *parsed = -parsed_loc+i;
    }
    return rc;
}

/**
 * @brief Resolve a path (leafref) in JSON data context. Logs directly.
 *
 * @param[in] node Leafref data node.
 * @param[in] path Path of the leafref.
 * @param[out] ret Matching nodes. Expects an empty, but allocated structure.
 *
 * @return EXIT_SUCCESS on success, EXIT_FAILURE on forward reference, -1 otherwise.
 */
static int
resolve_path_arg_data(struct lyd_node *node, const char *path, struct unres_data *ret)
{
    struct lyd_node *data = NULL;
    const char *prefix, *name;
    int pref_len, nam_len, has_predicate, parent_times, i, parsed, rc;
    uint32_t j;

    assert(node && path && ret && !ret->count);

    parent_times = 0;
    parsed = 0;

    /* searching for nodeset */
    do {
        if ((i = parse_path_arg(path, &prefix, &pref_len, &name, &nam_len, &parent_times, &has_predicate)) < 1) {
            LOGVAL(LYE_INCHAR, LY_VLOG_LYD, node, path[-i], &path[-i]);
            rc = -1;
            goto error;
        }
        path += i;
        parsed += i;

        if (!ret->count) {
            if (parent_times != -1) {
                ret->count = 1;
                ret->node = calloc(1, sizeof *ret->node);
                if (!ret->node) {
                    LOGMEM;
                    rc = -1;
                    goto error;
                }
            }
            for (i = 0; i < parent_times; ++i) {
                /* relative path */
                if (!ret->count) {
                    /* error, too many .. */
                    LOGVAL(LYE_INVAL, LY_VLOG_LYD, node, path, node->schema->name);
                    rc = -1;
                    goto error;
                } else if (!ret->node[0]) {
                    /* first .. */
                    data = ret->node[0] = node->parent;
                } else if (!ret->node[0]->parent) {
                    /* we are in root */
                    ret->count = 0;
                    free(ret->node);
                    ret->node = NULL;
                } else {
                    /* multiple .. */
                    data = ret->node[0] = ret->node[0]->parent;
                }
            }

            /* absolute path */
            if (parent_times == -1) {
                for (data = node; data->parent; data = data->parent);
                /* we're still parsing it and the pointer is not correct yet */
                if (data->prev) {
                    for (; data->prev->next; data = data->prev);
                }
            }
        }

        /* node identifier */
        if ((rc = resolve_data_node(prefix, pref_len, name, nam_len, data, ret))) {
            if (rc == -1) {
                LOGVAL(LYE_INELEM_LEN, LY_VLOG_LYD, node, nam_len, name);
            }
            goto error;
        }

        if (has_predicate) {
            /* we have predicate, so the current results must be lists */
            for (j = 0; j < ret->count;) {
                if (ret->node[j]->schema->nodetype == LYS_LIST &&
                        ((struct lys_node_list *)ret->node[0]->schema)->keys) {
                    /* leafref is ok, continue check with next leafref */
                    ++j;
                    continue;
                }

                /* does not fulfill conditions, remove leafref record */
                unres_data_del(ret, j);
            }
            if ((rc = resolve_path_predicate_data(path, node, ret, &i))) {
                if (rc == -1) {
                    LOGVAL(LYE_NORESOLV, LY_VLOG_LYD, node, path);
                }
                goto error;
            }
            path += i;
            parsed += i;

            if (!ret->count) {
                LOGVAL(LYE_NORESOLV, LY_VLOG_LYD, node, path-parsed);
                rc = EXIT_FAILURE;
                goto error;
            }
        }
    } while (path[0] != '\0');

    return EXIT_SUCCESS;

error:

    free(ret->node);
    ret->node = NULL;
    ret->count = 0;

    return rc;
}

/**
 * @brief Resolve a path (leafref) predicate in JSON schema context. Logs directly.
 *
 * @param[in] path Path to use.
 * @param[in] context_node Predicate context node (where the predicate is placed).
 * @param[in] parent Path context node (where the path begins/is placed).
 *
 * @return 0 on forward reference, otherwise the number
 *         of characters successfully parsed,
 *         positive on success, negative on failure.
 */
static int
resolve_path_predicate_schema(const char *path, const struct lys_node *context_node,
                              struct lys_node *parent)
{
    const struct lys_node *src_node, *dst_node;
    const char *path_key_expr, *source, *sour_pref, *dest, *dest_pref;
    int pke_len, sour_len, sour_pref_len, dest_len, dest_pref_len, parsed = 0, pke_parsed = 0;
    int has_predicate, dest_parent_times = 0, i, rc;

    do {
        if ((i = parse_path_predicate(path, &sour_pref, &sour_pref_len, &source, &sour_len, &path_key_expr,
                                      &pke_len, &has_predicate)) < 1) {
            LOGVAL(LYE_INCHAR, parent ? LY_VLOG_LYS : LY_VLOG_NONE, parent, path[-i], path-i);
            return -parsed+i;
        }
        parsed += i;
        path += i;

        /* source (must be leaf) */
        if (!sour_pref) {
            sour_pref = context_node->module->name;
        }
        rc = lys_get_sibling(context_node->child, sour_pref, sour_pref_len, source, sour_len,
                             LYS_LEAF | LYS_AUGMENT, &src_node);
        if (rc) {
            if (rc == -1) {
                LOGVAL(LYE_NORESOLV, parent ? LY_VLOG_LYS : LY_VLOG_NONE, parent, path-parsed);
            }
            return 0;
        }

        /* destination */
        if ((i = parse_path_key_expr(path_key_expr, &dest_pref, &dest_pref_len, &dest, &dest_len,
                                     &dest_parent_times)) < 1) {
            LOGVAL(LYE_INCHAR, parent ? LY_VLOG_LYS : LY_VLOG_NONE, parent, path_key_expr[-i], path_key_expr-i);
            return -parsed;
        }
        pke_parsed += i;

        /* parent is actually the parent of this leaf, so skip the first ".." */
        for (i = 0, dst_node = parent; i < dest_parent_times; ++i) {
            if (!dst_node) {
                LOGVAL(LYE_NORESOLV, parent ? LY_VLOG_LYS : LY_VLOG_NONE, parent, path_key_expr);
                return 0;
            }
            dst_node = dst_node->parent;
        }
        while (1) {
            if (!dest_pref) {
                dest_pref = dst_node->module->name;
            }
            rc = lys_get_sibling(dst_node->child, dest_pref, dest_pref_len, dest, dest_len,
                                 LYS_CONTAINER | LYS_LIST | LYS_LEAF | LYS_AUGMENT, &dst_node);
            if (rc) {
                if (rc == -1) {
                    LOGVAL(LYE_NORESOLV, parent ? LY_VLOG_LYS : LY_VLOG_NONE, parent, path_key_expr);
                }
                return 0;
            }

            if (pke_len == pke_parsed) {
                break;
            }

            if ((i = parse_path_key_expr(path_key_expr+pke_parsed, &dest_pref, &dest_pref_len, &dest, &dest_len,
                                         &dest_parent_times)) < 1) {
                LOGVAL(LYE_INCHAR, parent ? LY_VLOG_LYS : LY_VLOG_NONE, parent,
                       (path_key_expr+pke_parsed)[-i], (path_key_expr+pke_parsed)-i);
                return -parsed;
            }
            pke_parsed += i;
        }

        /* check source - dest match */
        if (dst_node->nodetype != LYS_LEAF) {
            LOGVAL(LYE_NORESOLV, parent ? LY_VLOG_LYS : LY_VLOG_NONE, parent, path-parsed);
            LOGVAL(LYE_SPEC, parent ? LY_VLOG_LYS : LY_VLOG_NONE, parent,
                   "Destination node is not a leaf, but %s.", strnodetype(dst_node->nodetype));
            return -parsed;
        }
    } while (has_predicate);

    return parsed;
}

/**
 * @brief Resolve a path (leafref) in JSON schema context. Logs directly.
 *
 * @param[in] path Path to use.
 * @param[in] parent_node Parent of the leafref.
 * @param[in] parent_tpdf Flag if the parent node is actually typedef, in that case the path
 *            has to contain absolute path
 * @param[out] ret Pointer to the resolved schema node. Can be NULL.
 *
 * @return EXIT_SUCCESS on success, EXIT_FAILURE on forward reference, -1 on error.
 */
static int
resolve_path_arg_schema(const char *path, struct lys_node *parent, int parent_tpdf,
                        const struct lys_node **ret)
{
    const struct lys_node *node;
    const struct lys_module *mod;
    const char *id, *prefix, *name;
    int pref_len, nam_len, parent_times, has_predicate;
    int i, first_iter, rc;

    first_iter = 1;
    parent_times = 0;
    id = path;

    do {
        if ((i = parse_path_arg(id, &prefix, &pref_len, &name, &nam_len, &parent_times, &has_predicate)) < 1) {
            LOGVAL(LYE_INCHAR, parent_tpdf ? LY_VLOG_NONE : LY_VLOG_LYS, parent_tpdf ? NULL : parent, id[-i], &id[-i]);
            return -1;
        }
        id += i;

        if (first_iter) {
            if (parent_times == -1) {
                /* resolve prefix of the module */
                mod = lys_get_import_module(parent->module, NULL, 0, prefix, pref_len);
                /* get start node */
                node = mod ? mod->data : NULL;
                if (!node) {
                    LOGVAL(LYE_NORESOLV, parent_tpdf ? LY_VLOG_NONE : LY_VLOG_LYS, parent_tpdf ? NULL : parent, path);
                    return EXIT_FAILURE;
                }
            } else if (parent_times > 0) {
                /* node is the parent already, skip one ".." */
                if (parent_tpdf) {
                    /* the path is not allowed to contain relative path since we are in top level typedef */
                    LOGVAL(LYE_NORESOLV, 0, NULL, path);
                    return -1;
                }

                node = parent;
                i = 0;
                while (1) {
                    if (!node) {
                        LOGVAL(LYE_NORESOLV, parent_tpdf ? LY_VLOG_NONE : LY_VLOG_LYS, parent_tpdf ? NULL : parent, path);
                        return EXIT_FAILURE;
                    }

                    /* this node is a wrong node, we actually need the augment target */
                    if (node->nodetype == LYS_AUGMENT) {
                        node = ((struct lys_node_augment *)node)->target;
                        if (!node) {
                            continue;
                        }
                    }

                    ++i;
                    if (i == parent_times) {
                        break;
                    }
                    node = node->parent;
                }

                node = node->child;
            } else {
                LOGINT;
                return -1;
            }

            first_iter = 0;
        } else {
            /* move down the tree, if possible */
            if (node->nodetype & (LYS_LEAF | LYS_LEAFLIST | LYS_ANYXML)) {
                LOGVAL(LYE_INCHAR, parent_tpdf ? LY_VLOG_NONE : LY_VLOG_LYS, parent_tpdf ? NULL : parent, name[0], name);
                return -1;
            }
            node = node->child;
        }

        if (!prefix) {
            prefix = lys_node_module(parent)->name;
        }

        rc = lys_get_sibling(node, prefix, pref_len, name, nam_len, LYS_ANY & ~(LYS_USES | LYS_GROUPING), &node);
        if (rc) {
            if (rc == -1) {
                LOGVAL(LYE_NORESOLV, parent_tpdf ? LY_VLOG_NONE : LY_VLOG_LYS, parent_tpdf ? NULL : parent, path);
            }
            return rc;
        }

        if (has_predicate) {
            /* we have predicate, so the current result must be list */
            if (node->nodetype != LYS_LIST) {
                LOGVAL(LYE_NORESOLV, parent_tpdf ? LY_VLOG_NONE : LY_VLOG_LYS, parent_tpdf ? NULL : parent, path);
                return -1;
            }

            i = resolve_path_predicate_schema(id, node, parent);
            if (!i) {
                return EXIT_FAILURE;
            } else if (i < 0) {
                return -1;
            }
            id += i;
        }
    } while (id[0]);

    /* the target must be leaf or leaf-list */
    if (!(node->nodetype & (LYS_LEAF | LYS_LEAFLIST))) {
        LOGVAL(LYE_NORESOLV, parent_tpdf ? LY_VLOG_NONE : LY_VLOG_LYS, parent_tpdf ? NULL : parent, path);
        return -1;
    }

    /* check status */
    if (lyp_check_status(parent->flags, parent->module, parent->name,
                     node->flags, node->module, node->name, node)) {
        return -1;
    }

    if (ret) {
        *ret = node;
    }
    return EXIT_SUCCESS;
}

/**
 * @brief Resolve instance-identifier predicate in JSON data format.
 *        Does not log.
 *
 * @param[in] pred Predicate to use.
 * @param[in,out] node_match Nodes matching the restriction without
 *                           the predicate. Nodes not satisfying
 *                           the predicate are removed.
 *
 * @return Number of characters successfully parsed,
 *         positive on success, negative on failure.
 */
static int
resolve_predicate(const char *pred, struct unres_data *node_match)
{
    /* ... /node[target = value] ... */
    struct unres_data target_match;
    struct ly_ctx *ctx;
    const struct lys_module *mod;
    const char *model, *name, *value;
    char *str;
    int mod_len, nam_len, val_len, i, has_predicate, cur_idx, idx, parsed;
    uint32_t j;

    assert(pred && node_match->count);

    ctx = node_match->node[0]->schema->module->ctx;
    idx = -1;
    parsed = 0;

    do {
        if ((i = parse_predicate(pred, &model, &mod_len, &name, &nam_len, &value, &val_len, &has_predicate)) < 1) {
            return -parsed+i;
        }
        parsed += i;
        pred += i;

        /* pos */
        if (isdigit(name[0])) {
            idx = atoi(name);
        }

        for (cur_idx = 0, j = 0; j < node_match->count; ++cur_idx) {
            /* target */
            memset(&target_match, 0, sizeof target_match);
            if ((name[0] == '.') || !value) {
                target_match.count = 1;
                target_match.node = malloc(sizeof *target_match.node);
                if (!target_match.node) {
                    LOGMEM;
                    return -1;
                }
                target_match.node[0] = node_match->node[j];
            } else {
                str = strndup(model, mod_len);
                mod = ly_ctx_get_module(ctx, str, NULL);
                free(str);

                if (resolve_data(mod, name, nam_len, node_match->node[j]->child, &target_match)) {
                    goto remove_instid;
                }
            }

            /* check that we have the correct type */
            if (name[0] == '.') {
                if (node_match->node[j]->schema->nodetype != LYS_LEAFLIST) {
                    goto remove_instid;
                }
            } else if (value) {
                if (node_match->node[j]->schema->nodetype != LYS_LIST) {
                    goto remove_instid;
                }
            }

            if ((value && (strncmp(((struct lyd_node_leaf_list *)target_match.node[0])->value_str, value, val_len)
                    || ((struct lyd_node_leaf_list *)target_match.node[0])->value_str[val_len]))
                    || (!value && (idx != cur_idx))) {
                goto remove_instid;
            }

            free(target_match.node);

            /* leafref is ok, continue check with next leafref */
            ++j;
            continue;

remove_instid:
            free(target_match.node);

            /* does not fulfill conditions, remove leafref record */
            unres_data_del(node_match, j);
        }
    } while (has_predicate);

    return parsed;
}

/**
 * @brief Resolve instance-identifier in JSON data format. Logs directly.
 *
 * @param[in] data Data node where the path is used
 * @param[in] path Instance-identifier node value.
 *
 * @return Matching node or NULL if no such a node exists. If error occurs, NULL is returned and ly_errno is set.
 */
static struct lyd_node *
resolve_instid(struct lyd_node *data, const char *path)
{
    int i = 0, j;
    struct lyd_node *result = NULL;
    const struct lys_module *mod = NULL;
    struct ly_ctx *ctx = data->schema->module->ctx;
    const char *model, *name;
    char *str;
    int mod_len, name_len, has_predicate;
    struct unres_data node_match;
    uint32_t k;

    memset(&node_match, 0, sizeof node_match);

    /* we need root to resolve absolute path */
    for (; data->parent; data = data->parent);
    /* we're still parsing it and the pointer is not correct yet */
    if (data->prev) {
        for (; data->prev->next; data = data->prev);
    }

    /* search for the instance node */
    while (path[i]) {
        j = parse_instance_identifier(&path[i], &model, &mod_len, &name, &name_len, &has_predicate);
        if (j <= 0) {
            LOGVAL(LYE_INCHAR, LY_VLOG_LYD, data, path[i-j], &path[i-j]);
            goto error;
        }
        i += j;

        str = strndup(model, mod_len);
        if (!str) {
            LOGMEM;
            goto error;
        }
        mod = ly_ctx_get_module(ctx, str, NULL);
        free(str);

        if (!mod) {
            /* no instance exists */
            return NULL;
        }

        if (resolve_data(mod, name, name_len, data, &node_match)) {
            /* no instance exists */
            return NULL;
        }

        if (has_predicate) {
            /* we have predicate, so the current results must be list or leaf-list */
            for (k = 0; k < node_match.count;) {
                if ((node_match.node[k]->schema->nodetype == LYS_LIST &&
                        ((struct lys_node_list *)node_match.node[k]->schema)->keys)
                        || (node_match.node[k]->schema->nodetype == LYS_LEAFLIST)) {
                    /* instid is ok, continue check with next instid */
                    ++k;
                    continue;
                }

                /* does not fulfill conditions, remove inst record */
                unres_data_del(&node_match, k);
            }

            j = resolve_predicate(&path[i], &node_match);
            if (j < 1) {
                LOGVAL(LYE_INPRED, LY_VLOG_LYD, data, &path[i-j]);
                goto error;
            }
            i += j;

            if (!node_match.count) {
                /* no instance exists */
                return NULL;
            }
        }
    }

    if (!node_match.count) {
        /* no instance exists */
        return NULL;
    } else if (node_match.count > 1) {
        /* instance identifier must resolve to a single node */
        LOGVAL(LYE_TOOMANY, LY_VLOG_LYD, data, path, "data tree");

        /* cleanup */
        free(node_match.node);

        return NULL;
    } else {
        /* we have required result, remember it and cleanup */
        result = node_match.node[0];
        free(node_match.node);

        return result;
    }

error:

    /* cleanup */
    free(node_match.node);

    return NULL;
}

/**
 * @brief Passes config flag down to children. Does not log.
 *
 * @param[in] node Parent node.
 */
static void
inherit_config_flag(struct lys_node *node)
{
    LY_TREE_FOR(node, node) {
        node->flags |= node->parent->flags & LYS_CONFIG_MASK;
        inherit_config_flag(node->child);
    }
}

/**
 * @brief Resolve augment target. Logs directly.
 *
 * @param[in] aug Augment to use.
 * @param[in] siblings Nodes where to start the search in. If set, uses augment, if not, standalone augment.
 *
 * @return EXIT_SUCCESS on success, EXIT_FAILURE on forward reference, -1 on error.
 */
static int
resolve_augment(struct lys_node_augment *aug, struct lys_node *siblings)
{
    int rc;
    struct lys_node *sub;

    assert(aug);

    /* resolve target node */
    rc = resolve_augment_schema_nodeid(aug->target_name, siblings, (siblings ? NULL : aug->module), (const struct lys_node **)&aug->target);
    if (rc == -1) {
        return -1;
    }
    if (rc > 0) {
        LOGVAL(LYE_INCHAR, LY_VLOG_LYS, aug, aug->target_name[rc - 1], &aug->target_name[rc - 1]);
        return -1;
    }
    if (!aug->target) {
        LOGVAL(LYE_INRESOLV, LY_VLOG_LYS, aug, "augment", aug->target_name);
        return EXIT_FAILURE;
    }

    if (!aug->child) {
        /* nothing to do */
        LOGWRN("Augment \"%s\" without children.", aug->target_name);
        return EXIT_SUCCESS;
    }

    /* check for mandatory nodes - if the target node is in another module
     * the added nodes cannot be mandatory
     */
    if (!aug->parent && (lys_node_module((struct lys_node *)aug) != lys_node_module(aug->target))
            && lyp_check_mandatory((struct lys_node *)aug)) {
        LOGVAL(LYE_INCHILDSTMT, LY_VLOG_LYS, aug, "mandatory", "augment node");
        LOGVAL(LYE_SPEC, LY_VLOG_LYS, aug, "When augmenting data in another module, mandatory nodes are not allowed.");
        return -1;
    }

    /* check augment target type and then augment nodes type */
    if (aug->target->nodetype & (LYS_CONTAINER | LYS_LIST | LYS_CASE | LYS_INPUT | LYS_OUTPUT | LYS_NOTIF)) {
        LY_TREE_FOR(aug->child, sub) {
            if (!(sub->nodetype & (LYS_ANYXML | LYS_CONTAINER | LYS_LEAF | LYS_LIST | LYS_LEAFLIST | LYS_USES | LYS_CHOICE))) {
                LOGVAL(LYE_INCHILDSTMT, LY_VLOG_LYS, aug, strnodetype(sub->nodetype), "augment");
                LOGVAL(LYE_SPEC, LY_VLOG_LYS, aug, "Cannot augment \"%s\" with a \"%s\".",
                       strnodetype(aug->target->nodetype), strnodetype(sub->nodetype));
                return -1;
            }
        }
    } else if (aug->target->nodetype == LYS_CHOICE) {
        LY_TREE_FOR(aug->child, sub) {
            if (!(sub->nodetype & (LYS_CASE | LYS_ANYXML | LYS_CONTAINER | LYS_LEAF | LYS_LIST | LYS_LEAFLIST))) {
                LOGVAL(LYE_INCHILDSTMT, LY_VLOG_LYS, aug, strnodetype(sub->nodetype), "augment");
                LOGVAL(LYE_SPEC, LY_VLOG_LYS, aug, "Cannot augment \"%s\" with a \"%s\".",
                       strnodetype(aug->target->nodetype), strnodetype(sub->nodetype));
                return -1;
            }
        }
    } else {
        LOGVAL(LYE_INARG, LY_VLOG_LYS, aug, aug->target_name, "target-node");
        LOGVAL(LYE_SPEC, LY_VLOG_LYS, aug, "Invalid augment target node type \"%s\".", strnodetype(aug->target->nodetype));
        return -1;
    }

    /* inherit config information from parent, augment does not have
     * config property, but we need to keep the information for subelements
     */
    aug->flags |= aug->target->flags & LYS_CONFIG_MASK;
    LY_TREE_FOR(aug->child, sub) {
        inherit_config_flag(sub);
    }

    /* check identifier uniqueness as in lys_node_addchild() */
    LY_TREE_FOR(aug->child, sub) {
        if (lys_check_id(sub, aug->parent, lys_module(aug->module))) {
            return -1;
        }
    }
    /* reconnect augmenting data into the target - add them to the target child list */
    if (aug->target->child) {
        sub = aug->target->child->prev; /* remember current target's last node */
        sub->next = aug->child;         /* connect augmenting data after target's last node */
        aug->target->child->prev = aug->child->prev; /* new target's last node is last augmenting node */
        aug->child->prev = sub;         /* finish connecting of both child lists */
    } else {
        aug->target->child = aug->child;
    }

    return EXIT_SUCCESS;
}

/**
 * @brief Resolve uses, apply augments, refines. Logs directly.
 *
 * @param[in] uses Uses to use.
 * @param[in,out] unres List of unresolved items.
 *
 * @return EXIT_SUCCESS on success, -1 on error.
 */
static int
resolve_uses(struct lys_node_uses *uses, struct unres_schema *unres)
{
    struct ly_ctx *ctx;
    struct lys_node *node = NULL;
    const struct lys_node *node_aux;
    struct lys_refine *rfn;
    struct lys_restr *must, **old_must;
    int i, j, rc;
    uint8_t size, *old_size;

    assert(uses->grp);
    /* HACK just check that the grouping is resolved */
    assert(!uses->grp->nacm);

    /* copy the data nodes from grouping into the uses context */
    LY_TREE_FOR(uses->grp->child, node_aux) {
        node = lys_node_dup(uses->module, (struct lys_node *)uses, node_aux, uses->flags, uses->nacm, unres, 0);
        if (!node) {
            LOGVAL(LYE_INARG, LY_VLOG_LYS, uses, uses->grp->name, "uses");
            LOGVAL(LYE_SPEC, LY_VLOG_LYS, uses, "Copying data from grouping failed.");
            return -1;
        }
    }
    ctx = uses->module->ctx;

    /* we managed to copy the grouping, the rest must be possible to resolve */

    /* apply refines */
    for (i = 0; i < uses->refine_size; i++) {
        rfn = &uses->refine[i];
        rc = resolve_descendant_schema_nodeid(rfn->target_name, uses->child, LYS_NO_RPC_NOTIF_NODE,
                                              (const struct lys_node **)&node);
        if (rc || !node) {
            LOGVAL(LYE_INARG, LY_VLOG_LYS, uses, rfn->target_name, "refine");
            return -1;
        }

        if (rfn->target_type && !(node->nodetype & rfn->target_type)) {
            LOGVAL(LYE_INARG, LY_VLOG_LYS, uses, rfn->target_name, "refine");
            LOGVAL(LYE_SPEC, LY_VLOG_LYS, uses, "Refine substatements not applicable to the target-node.");
            return -1;
        }

        /* description on any nodetype */
        if (rfn->dsc) {
            lydict_remove(ctx, node->dsc);
            node->dsc = lydict_insert(ctx, rfn->dsc, 0);
        }

        /* reference on any nodetype */
        if (rfn->ref) {
            lydict_remove(ctx, node->ref);
            node->ref = lydict_insert(ctx, rfn->ref, 0);
        }

        /* config on any nodetype */
        if (rfn->flags & LYS_CONFIG_MASK) {
            node->flags &= ~LYS_CONFIG_MASK;
            node->flags |= (rfn->flags & LYS_CONFIG_MASK);
        }

        /* default value ... */
        if (rfn->mod.dflt) {
            if (node->nodetype == LYS_LEAF) {
                /* leaf */
                lydict_remove(ctx, ((struct lys_node_leaf *)node)->dflt);
                ((struct lys_node_leaf *)node)->dflt = lydict_insert(ctx, rfn->mod.dflt, 0);
            } else if (node->nodetype == LYS_CHOICE) {
                /* choice */
                rc = resolve_choice_default_schema_nodeid(rfn->mod.dflt, node->child,
                                                          (const struct lys_node **)&((struct lys_node_choice *)node)->dflt);
                if (rc || !((struct lys_node_choice *)node)->dflt) {
                    LOGVAL(LYE_INARG, LY_VLOG_LYS, uses, rfn->mod.dflt, "default");
                    return -1;
                }
            }
        }

        /* mandatory on leaf, anyxml or choice */
        if (rfn->flags & LYS_MAND_MASK) {
            if (node->nodetype & (LYS_LEAF | LYS_ANYXML | LYS_CHOICE)) {
                /* remove current value */
                node->flags &= ~LYS_MAND_MASK;

                /* set new value */
                node->flags |= (rfn->flags & LYS_MAND_MASK);
            }
        }

        /* presence on container */
        if ((node->nodetype & LYS_CONTAINER) && rfn->mod.presence) {
            lydict_remove(ctx, ((struct lys_node_container *)node)->presence);
            ((struct lys_node_container *)node)->presence = lydict_insert(ctx, rfn->mod.presence, 0);
        }

        /* min/max-elements on list or leaf-list */
        /* magic - bit 3 in flags means min set, bit 4 says max set */
        if (node->nodetype == LYS_LIST) {
            if (rfn->flags & 0x04) {
                ((struct lys_node_list *)node)->min = rfn->mod.list.min;
            }
            if (rfn->flags & 0x08) {
                ((struct lys_node_list *)node)->max = rfn->mod.list.max;
            }
        } else if (node->nodetype == LYS_LEAFLIST) {
            if (rfn->flags & 0x04) {
                ((struct lys_node_leaflist *)node)->min = rfn->mod.list.min;
            }
            if (rfn->flags & 0x08) {
                ((struct lys_node_leaflist *)node)->max = rfn->mod.list.max;
            }
        }

        /* must in leaf, leaf-list, list, container or anyxml */
        if (rfn->must_size) {
            switch (node->nodetype) {
            case LYS_LEAF:
                old_size = &((struct lys_node_leaf *)node)->must_size;
                old_must = &((struct lys_node_leaf *)node)->must;
                break;
            case LYS_LEAFLIST:
                old_size = &((struct lys_node_leaflist *)node)->must_size;
                old_must = &((struct lys_node_leaflist *)node)->must;
                break;
            case LYS_LIST:
                old_size = &((struct lys_node_list *)node)->must_size;
                old_must = &((struct lys_node_list *)node)->must;
                break;
            case LYS_CONTAINER:
                old_size = &((struct lys_node_container *)node)->must_size;
                old_must = &((struct lys_node_container *)node)->must;
                break;
            case LYS_ANYXML:
                old_size = &((struct lys_node_anyxml *)node)->must_size;
                old_must = &((struct lys_node_anyxml *)node)->must;
                break;
            default:
                LOGINT;
                return -1;
            }

            size = *old_size + rfn->must_size;
            must = realloc(*old_must, size * sizeof *rfn->must);
            if (!must) {
                LOGMEM;
                return -1;
            }
            for (i = 0, j = *old_size; i < rfn->must_size; i++, j++) {
                must[j].expr = lydict_insert(ctx, rfn->must[i].expr, 0);
                must[j].dsc = lydict_insert(ctx, rfn->must[i].dsc, 0);
                must[j].ref = lydict_insert(ctx, rfn->must[i].ref, 0);
                must[j].eapptag = lydict_insert(ctx, rfn->must[i].eapptag, 0);
                must[j].emsg = lydict_insert(ctx, rfn->must[i].emsg, 0);
            }

            *old_must = must;
            *old_size = size;
        }
    }

    /* apply augments */
    for (i = 0; i < uses->augment_size; i++) {
        rc = resolve_augment(&uses->augment[i], uses->child);
        if (rc) {
            return -1;
        }
    }

    return EXIT_SUCCESS;
}

/**
 * @brief Resolve base identity recursively. Does not log.
 *
 * @param[in] module Main module.
 * @param[in] ident Identity to use.
 * @param[in] basename Base name of the identity.
 * @param[out] ret Pointer to the resolved identity. Can be NULL.
 *
 * @return EXIT_SUCCESS on success, EXIT_FAILURE on forward reference.
 */
static int
resolve_base_ident_sub(const struct lys_module *module, struct lys_ident *ident, const char *basename,
                       struct lys_ident **ret)
{
    uint32_t i, j;
    struct lys_ident *base = NULL, *base_iter;
    struct lys_ident_der *der;

    assert(ret);

    /* search module */
    for (i = 0; i < module->ident_size; i++) {
        if (!strcmp(basename, module->ident[i].name)) {

            if (!ident) {
                /* just search for type, so do not modify anything, just return
                 * the base identity pointer */
                *ret = &module->ident[i];
                return EXIT_SUCCESS;
            }

            base = &module->ident[i];
            goto matchfound;
        }
    }

    /* search submodules */
    for (j = 0; j < module->inc_size && module->inc[j].submodule; j++) {
        for (i = 0; i < module->inc[j].submodule->ident_size; i++) {
            if (!strcmp(basename, module->inc[j].submodule->ident[i].name)) {

                if (!ident) {
                    *ret = &module->inc[j].submodule->ident[i];
                    return EXIT_SUCCESS;
                }

                base = &module->inc[j].submodule->ident[i];
                goto matchfound;
            }
        }
    }

matchfound:
    /* we found it somewhere */
    if (base) {
        /* check for circular reference */
        for (base_iter = base; base_iter; base_iter = base_iter->base) {
            if (ident == base_iter) {
                LOGVAL(LYE_INARG, LY_VLOG_NONE, NULL, base_iter->name, "base");
                LOGVAL(LYE_SPEC, LY_VLOG_NONE, NULL, "Circular reference of \"%s\" identity.", basename);
                return EXIT_FAILURE;
            }
        }
        /* checks done, store the result */
        ident->base = base;

        /* maintain backlinks to the derived identitise */
        while (base) {
            for (der = base->der; der && der->next; der = der->next);
            if (der) {
                der->next = malloc(sizeof *der);
                der = der->next;
            } else {
                ident->base->der = der = malloc(sizeof *der);
            }
            if (!der) {
                LOGMEM;
                return EXIT_FAILURE;
            }
            der->next = NULL;
            der->ident = ident;

            base = base->base;
        }
        *ret = ident->base;
        return EXIT_SUCCESS;
    }

    return EXIT_FAILURE;
}

/**
 * @brief Resolve base identity. Logs directly.
 *
 * @param[in] module Main module.
 * @param[in] ident Identity to use.
 * @param[in] basename Base name of the identity.
 * @param[in] parent Either "type" or "identity".
 * @param[in,out] type Type structure where we want to resolve identity. Can be NULL.
 *
 * @return EXIT_SUCCESS on success, EXIT_FAILURE on forward reference, -1 on error.
 */
static int
resolve_base_ident(const struct lys_module *module, struct lys_ident *ident, const char *basename, const char* parent,
                   struct lys_type *type)
{
    const char *name;
    int i, mod_name_len = 0;
    struct lys_ident *target, **ret;
    uint8_t flags;
    struct lys_module *mod;

    assert((ident && !type) || (!ident && type));

    if (!type) {
        /* have ident to resolve */
        ret = &target;
        flags = ident->flags;
        mod = ident->module;
    } else {
        /* have type to fill */
        ret = &type->info.ident.ref;
        flags = type->parent->flags;
        mod = type->parent->module;
    }

    /* search for the base identity */
    name = strchr(basename, ':');
    if (name) {
        /* set name to correct position after colon */
        mod_name_len = name - basename;
        name++;

        if (!strncmp(basename, module->name, mod_name_len) && !module->name[mod_name_len]) {
            /* prefix refers to the current module, ignore it */
            mod_name_len = 0;
        }
    } else {
        name = basename;
    }

    /* get module where to search */
    module = lys_get_import_module(module, NULL, 0, mod_name_len ? basename : NULL, mod_name_len);
    if (!module) {
        /* identity refers unknown data model */
        LOGVAL(LYE_INMOD, LY_VLOG_NONE, NULL, basename);
        return -1;
    }

    /* search in the identified module ... */
    if (!resolve_base_ident_sub(module, ident, name, ret)) {
        goto success;
    } else if (ly_errno) {
        return EXIT_FAILURE;
    }
    /* and all its submodules */
    for (i = 0; i < module->inc_size && module->inc[i].submodule; i++) {
        if (!resolve_base_ident_sub((struct lys_module *)module->inc[i].submodule, ident, name, ret)) {
            goto success;
        } else if (ly_errno) {
            return EXIT_FAILURE;
        }
    }

    LOGVAL(LYE_INARG, LY_VLOG_NONE, NULL, basename, parent);
    return EXIT_FAILURE;

success:
    /* check status */
    if (lyp_check_status(flags, mod, ident ? ident->name : "of type",
                         (*ret)->flags, (*ret)->module, (*ret)->name, NULL)) {
        return -1;
    }

    return EXIT_SUCCESS;
}

/**
 * @brief Resolve JSON data format identityref. Logs directly.
 *
 * @param[in] base Base identity.
 * @param[in] ident_name Identityref name.
 * @param[in] node Node where the identityref is being resolved
 *
 * @return Pointer to the identity resolvent, NULL on error.
 */
struct lys_ident *
resolve_identref(struct lys_ident *base, const char *ident_name, struct lyd_node *node)
{
    const char *mod_name, *name;
    int mod_name_len, rc;
    struct lys_ident_der *der;

    if (!base || !ident_name) {
        return NULL;
    }

    rc = parse_node_identifier(ident_name, &mod_name, &mod_name_len, &name, NULL);
    if (rc < 1) {
        LOGVAL(LYE_INCHAR, LY_VLOG_LYD, node, ident_name[-rc], &ident_name[-rc]);
        return NULL;
    } else if (rc < (signed)strlen(ident_name)) {
        LOGVAL(LYE_INCHAR, LY_VLOG_LYD, node, ident_name[rc], &ident_name[rc]);
        return NULL;
    }

    if (!strcmp(base->name, name) && (!mod_name
            || (!strncmp(base->module->name, mod_name, mod_name_len) && !base->module->name[mod_name_len]))) {
        return base;
    }

    for (der = base->der; der; der = der->next) {
        if (!strcmp(der->ident->name, name) && (!mod_name
                || (!strncmp(der->ident->module->name, mod_name, mod_name_len)
                && !der->ident->module->name[mod_name_len]))) {
            /* we have match */
            return der->ident;
        }
    }

    LOGVAL(LYE_INRESOLV, LY_VLOG_LYD, node, "identityref", ident_name);
    return NULL;
}

/**
 * @brief Resolve (find) choice default case. Does not log.
 *
 * @param[in] choic Choice to use.
 * @param[in] dflt Name of the default case.
 *
 * @return Pointer to the default node or NULL.
 */
static struct lys_node *
resolve_choice_dflt(struct lys_node_choice *choic, const char *dflt)
{
    struct lys_node *child, *ret;

    LY_TREE_FOR(choic->child, child) {
        if (child->nodetype == LYS_USES) {
            ret = resolve_choice_dflt((struct lys_node_choice *)child, dflt);
            if (ret) {
                return ret;
            }
        }

        if (ly_strequal(child->name, dflt, 1) && (child->nodetype & (LYS_ANYXML | LYS_CASE
                | LYS_CONTAINER | LYS_LEAF | LYS_LEAFLIST | LYS_LIST))) {
            return child;
        }
    }

    return NULL;
}

/**
 * @brief Resolve unresolved uses. Logs directly.
 *
 * @param[in] uses Uses to use.
 * @param[in] unres Specific unres item.
 *
 * @return EXIT_SUCCESS on success, EXIT_FAILURE on forward reference, -1 on error.
 */
static int
resolve_unres_schema_uses(struct lys_node_uses *uses, struct unres_schema *unres)
{
    int rc;
    struct lys_node *par_grp;

    /* HACK: when a grouping has uses inside, all such uses have to be resolved before the grouping itself
     *       is used in some uses. When we see such a uses, the grouping's nacm member (not used in grouping)
     *       is used to store number of so far unresolved uses. The grouping cannot be used unless the nacm
     *       value is decreased back to 0. To remember that the uses already increased grouping's nacm, the
     *       LYS_USESGRP flag is used. */
    for (par_grp = uses->parent; par_grp && (par_grp->nodetype != LYS_GROUPING); par_grp = par_grp->parent);

    if (!uses->grp) {
        rc = resolve_uses_schema_nodeid(uses->name, (const struct lys_node *)uses, (const struct lys_node_grp **)&uses->grp);
        if (rc == -1) {
            LOGVAL(LYE_INRESOLV, LY_VLOG_LYS, uses, "grouping", uses->name);
            return -1;
        } else if (rc > 0) {
            LOGVAL(LYE_INCHAR, LY_VLOG_LYS, uses, uses->name[rc - 1], &uses->name[rc - 1]);
            return -1;
        } else if (!uses->grp) {
            if (par_grp && !(uses->flags & LYS_USESGRP)) {
                par_grp->nacm++;
                uses->flags |= LYS_USESGRP;
            }
            return EXIT_FAILURE;
        }
    }

    if (uses->grp->nacm) {
        if (par_grp && !(uses->flags & LYS_USESGRP)) {
            par_grp->nacm++;
            uses->flags |= LYS_USESGRP;
        }
        return EXIT_FAILURE;
    }

    rc = resolve_uses(uses, unres);
    if (!rc) {
        /* decrease unres count only if not first try */
        if (par_grp && (uses->flags & LYS_USESGRP)) {
            if (!par_grp->nacm) {
                LOGINT;
                return -1;
            }
            par_grp->nacm--;
            uses->flags &= ~LYS_USESGRP;
        }

        /* check status */
        if (lyp_check_status(uses->flags, uses->module, "of uses",
                         uses->grp->flags, uses->grp->module, uses->grp->name,
                         (struct lys_node *)uses)) {
            return -1;
        }

        return EXIT_SUCCESS;
    } else if ((rc == EXIT_FAILURE) && par_grp && !(uses->flags & LYS_USESGRP)) {
        par_grp->nacm++;
        uses->flags |= LYS_USESGRP;
    }

    return rc;
}

/**
 * @brief Resolve list keys. Logs directly.
 *
 * @param[in] list List to use.
 * @param[in] keys_str Keys node value.
 *
 * @return EXIT_SUCCESS on success, EXIT_FAILURE on forward reference, -1 on error.
 */
static int
resolve_list_keys(struct lys_node_list *list, const char *keys_str)
{
    int i, len, rc;
    const char *value;

    for (i = 0; i < list->keys_size; ++i) {
        /* get the key name */
        if ((value = strpbrk(keys_str, " \t\n"))) {
            len = value - keys_str;
            while (isspace(value[0])) {
                value++;
            }
        } else {
            len = strlen(keys_str);
        }

        rc = lys_get_sibling(list->child, lys_module(list->module)->name, 0, keys_str, len, LYS_LEAF, (const struct lys_node **)&list->keys[i]);
        if (rc) {
            if (rc == -1) {
                LOGVAL(LYE_INRESOLV, LY_VLOG_LYS, list, "list keys", keys_str);
            }
            return rc;
        }

        if (check_key(list, i, keys_str, len)) {
            /* check_key logs */
            return -1;
        }

        /* check status */
        if (lyp_check_status(list->flags, list->module, list->name,
                             list->keys[i]->flags, list->keys[i]->module, list->keys[i]->name,
                             (struct lys_node *)list->keys[i])) {
            return -1;
        }

        /* prepare for next iteration */
        while (value && isspace(value[0])) {
            value++;
        }
        keys_str = value;
    }

    return EXIT_SUCCESS;
}

/**
 * @brief Resolve (check) all must conditions of \p node.
 * Logs directly.
 *
 * @param[in] node Data node with optional must statements.
 *
 * @return EXIT_SUCCESS on pass, EXIT_FAILURE on fail, -1 on error.
 */
static int
resolve_must(struct lyd_node *node)
{
    uint8_t i, must_size;
    struct lys_restr *must;
    struct lyxp_set set;

    assert(node);
    memset(&set, 0, sizeof set);

    switch (node->schema->nodetype) {
    case LYS_CONTAINER:
        must_size = ((struct lys_node_container *)node->schema)->must_size;
        must = ((struct lys_node_container *)node->schema)->must;
        break;
    case LYS_LEAF:
        must_size = ((struct lys_node_leaf *)node->schema)->must_size;
        must = ((struct lys_node_leaf *)node->schema)->must;
        break;
    case LYS_LEAFLIST:
        must_size = ((struct lys_node_leaflist *)node->schema)->must_size;
        must = ((struct lys_node_leaflist *)node->schema)->must;
        break;
    case LYS_LIST:
        must_size = ((struct lys_node_list *)node->schema)->must_size;
        must = ((struct lys_node_list *)node->schema)->must;
        break;
    case LYS_ANYXML:
        must_size = ((struct lys_node_anyxml *)node->schema)->must_size;
        must = ((struct lys_node_anyxml *)node->schema)->must;
        break;
    default:
        must_size = 0;
        break;
    }

    for (i = 0; i < must_size; ++i) {
        if (lyxp_eval(must[i].expr, node, &set, LYXP_MUST)) {
            return -1;
        }

        lyxp_set_cast(&set, LYXP_SET_BOOLEAN, node, LYXP_MUST);

        if (!set.value.bool) {
            LOGVAL(LYE_NOCOND, LY_VLOG_LYD, node, "Must", must[i].expr);
            return 1;
        }
    }

    return EXIT_SUCCESS;
}

/**
 * @brief Resolve (find) when condition context node. Does not log.
 *
 * @param[in] node Data node, whose conditional definition is being decided.
 * @param[in] schema Schema node with a when condition.
 *
 * @return Context node.
 */
static struct lyd_node *
resolve_when_ctx_node(struct lyd_node *node, struct lys_node *schema)
{
    struct lyd_node *parent;
    struct lys_node *sparent;
    uint16_t i, data_depth, schema_depth;

    /* find a not schema-only node */
    while (schema->nodetype & (LYS_USES | LYS_CHOICE | LYS_CASE | LYS_AUGMENT | LYS_INPUT | LYS_OUTPUT)) {
        schema = lys_parent(schema);
        if (!schema) {
            return NULL;
        }
    }

    /* get node depths */
    for (parent = node, data_depth = 0; parent; parent = parent->parent, ++data_depth);
    for (sparent = lys_parent(schema), schema_depth = 1; sparent; sparent = lys_parent(sparent)) {
        if (sparent->nodetype & (LYS_CONTAINER | LYS_LEAF | LYS_LEAFLIST | LYS_LIST | LYS_ANYXML | LYS_NOTIF | LYS_RPC)) {
            ++schema_depth;
        }
    }
    if (data_depth < schema_depth) {
        return NULL;
    }

    /* find the corresponding data node */
    for (i = 0; i < data_depth - schema_depth; ++i) {
        node = node->parent;
    }
    if (node->schema != schema) {
        return NULL;
    }

    return node;
}

int
resolve_applies_must(const struct lyd_node *node)
{
    switch (node->schema->nodetype) {
    case LYS_CONTAINER:
        return ((struct lys_node_container *)node->schema)->must_size;
    case LYS_LEAF:
        return ((struct lys_node_leaf *)node->schema)->must_size;
    case LYS_LEAFLIST:
        return ((struct lys_node_leaflist *)node->schema)->must_size;
    case LYS_LIST:
        return ((struct lys_node_list *)node->schema)->must_size;
    case LYS_ANYXML:
        return ((struct lys_node_anyxml *)node->schema)->must_size;
    default:
        return 0;
    }
}

int
resolve_applies_when(const struct lyd_node *node)
{
    struct lys_node *parent;

    assert(node);

    if (!(node->schema->nodetype & (LYS_NOTIF | LYS_RPC)) && (((struct lys_node_container *)node->schema)->when)) {
        return 1;
    }

    parent = node->schema;
    goto check_augment;

    while (parent && (parent->nodetype & (LYS_USES | LYS_CHOICE | LYS_CASE))) {
        if (((struct lys_node_uses *)parent)->when) {
            return 1;
        }
check_augment:

        if ((parent->parent && (parent->parent->nodetype == LYS_AUGMENT) &&
                (((struct lys_node_augment *)parent->parent)->when))) {

        }
        parent = lys_parent(parent);
    }

    return 0;
}

/**
 * @brief Resolve (check) all when conditions relevant for \p node.
 * Logs directly.
 *
 * @param[in] node Data node, whose conditional reference, if such, is being decided.
 *
 * @return
 *  -1 - error, ly_errno is set
 *   0 - true "when" statement
 *   0, ly_vecode = LYVE_NOCOND - false "when" statement
 *   1, ly_vecode = LYVE_INWHEN - nodes needed to resolve are conditional and not yet resolved (under another "when")
 */
static int
resolve_when(struct lyd_node *node)
{
    struct lyd_node *ctx_node = NULL;
    struct lys_node *parent;
    struct lyxp_set set;
    int rc = 0;

    assert(node);
    memset(&set, 0, sizeof set);

    if (!(node->schema->nodetype & (LYS_NOTIF | LYS_RPC)) && (((struct lys_node_container *)node->schema)->when)) {
        rc = lyxp_eval(((struct lys_node_container *)node->schema)->when->cond, node, &set, LYXP_WHEN);
        if (rc) {
            if (rc == 1) {
                LOGVAL(LYE_INWHEN, LY_VLOG_LYD, node, ((struct lys_node_container *)node->schema)->when->cond);
            }
            goto cleanup;
        }

        /* set boolean result of the condition */
        lyxp_set_cast(&set, LYXP_SET_BOOLEAN, node, LYXP_WHEN);
        if (!set.value.bool) {
            ly_vlog_hide(1);
            LOGVAL(LYE_NOCOND, LY_VLOG_LYD, node, "When", ((struct lys_node_container *)node->schema)->when->cond);
            ly_vlog_hide(0);
            node->when_status |= LYD_WHEN_FALSE;
            goto cleanup;
        }

        /* free xpath set content */
        lyxp_set_cast(&set, LYXP_SET_EMPTY, node, 0);
    }

    parent = node->schema;
    goto check_augment;

    /* check when in every schema node that affects node */
    while (parent && (parent->nodetype & (LYS_USES | LYS_CHOICE | LYS_CASE))) {
        if (((struct lys_node_uses *)parent)->when) {
            if (!ctx_node) {
                ctx_node = resolve_when_ctx_node(node, parent);
                if (!ctx_node) {
                    LOGINT;
                    rc = -1;
                    goto cleanup;
                }
            }
            rc = lyxp_eval(((struct lys_node_uses *)parent)->when->cond, ctx_node, &set, LYXP_WHEN);
            if (rc) {
                if (rc == 1) {
                    LOGVAL(LYE_INWHEN, LY_VLOG_LYD, node, ((struct lys_node_uses *)parent)->when->cond);
                }
                goto cleanup;
            }

            lyxp_set_cast(&set, LYXP_SET_BOOLEAN, ctx_node, LYXP_WHEN);
            if (!set.value.bool) {
                ly_vlog_hide(1);
                LOGVAL(LYE_NOCOND, LY_VLOG_LYD, node, "When", ((struct lys_node_uses *)parent)->when->cond);
                ly_vlog_hide(0);
                node->when_status |= LYD_WHEN_FALSE;
                goto cleanup;
            }

            /* free xpath set content */
            lyxp_set_cast(&set, LYXP_SET_EMPTY, ctx_node, 0);
        }

check_augment:
        if ((parent->parent && (parent->parent->nodetype == LYS_AUGMENT) && (((struct lys_node_augment *)parent->parent)->when))) {
            if (!ctx_node) {
                ctx_node = resolve_when_ctx_node(node, parent->parent);
                if (!ctx_node) {
                    LOGINT;
                    rc = -1;
                    goto cleanup;
                }
            }
            rc = lyxp_eval(((struct lys_node_augment *)parent->parent)->when->cond, ctx_node, &set, LYXP_WHEN);
            if (rc) {
                if (rc == 1) {
                    LOGVAL(LYE_INWHEN, LY_VLOG_LYD, node, ((struct lys_node_augment *)parent->parent)->when->cond);
                }
                goto cleanup;
            }

            lyxp_set_cast(&set, LYXP_SET_BOOLEAN, ctx_node, LYXP_WHEN);

            if (!set.value.bool) {
                ly_vlog_hide(1);
                LOGVAL(LYE_NOCOND, LY_VLOG_LYD, node, "When", ((struct lys_node_augment *)parent->parent)->when->cond);
                ly_vlog_hide(0);
                node->when_status |= LYD_WHEN_FALSE;
               goto cleanup;
            }

            /* free xpath set content */
            lyxp_set_cast(&set, LYXP_SET_EMPTY, ctx_node, 0);
        }

        parent = lys_parent(parent);
    }

    node->when_status |= LYD_WHEN_TRUE;

cleanup:

    /* free xpath set content */
    lyxp_set_cast(&set, LYXP_SET_EMPTY, ctx_node ? ctx_node : node, 0);

    return rc;
}

/**
 * @brief Resolve a single unres schema item. Logs indirectly.
 *
 * @param[in] mod Main module.
 * @param[in] item Item to resolve. Type determined by \p type.
 * @param[in] type Type of the unresolved item.
 * @param[in] str_snode String, a schema node, or NULL.
 * @param[in] unres Unres schema structure to use.
 *
 * @return EXIT_SUCCESS on success, EXIT_FAILURE on forward reference, -1 on error.
 */
static int
resolve_unres_schema_item(struct lys_module *mod, void *item, enum UNRES_ITEM type, void *str_snode,
                          struct unres_schema *unres)
{
    int rc = -1, has_str = 0, tpdf_flag = 0;
    struct lys_node *node;
    const char *base_name;

    struct lys_ident *ident;
    struct lys_type *stype;
    struct lys_feature **feat_ptr;
    struct lys_node_choice *choic;
    struct lyxml_elem *yin;
    struct yang_type *yang;

    switch (type) {
    case UNRES_IDENT:
        base_name = str_snode;
        has_str = 1;
        ident = item;

        rc = resolve_base_ident(mod, ident, base_name, "identity", NULL);
        break;
    case UNRES_TYPE_IDENTREF:
        base_name = str_snode;
        has_str = 1;
        stype = item;

        rc = resolve_base_ident(mod, NULL, base_name, "type", stype);
        break;
    case UNRES_TYPE_LEAFREF:
        node = str_snode;
        stype = item;

        /* HACK - when there is no parent, we are in top level typedef and in that
         * case, the path has to contain absolute path, so we let the resolve_path_arg_schema()
         * know it via tpdf_flag */
        if (!node) {
            tpdf_flag = 1;
            node = (struct lys_node *)stype->parent;
        }

        rc = resolve_path_arg_schema(stype->info.lref.path, node, tpdf_flag,
                                     (const struct lys_node **)&stype->info.lref.target);
        if (stype->info.lref.target) {
            /* store the backlink from leafref target */
            if (!stype->info.lref.target->child) {
                stype->info.lref.target->child = (void*)ly_set_new();
                if (!stype->info.lref.target->child) {
                    LOGMEM;
                    return -1;
                }
            }
            ly_set_add((struct ly_set *)stype->info.lref.target->child, stype->parent);
        }

        break;
    case UNRES_TYPE_DER:
        /* parent */
        node = str_snode;
        stype = item;

        /* HACK type->der is temporarily unparsed type statement */
        yin = (struct lyxml_elem *)stype->der;
        stype->der = NULL;

        if (yin->flags & LY_YANG_STRUCTURE_FLAG) {
            yang = (struct yang_type *)yin;
            rc = yang_check_type(mod, node, yang, unres);

            if (rc) {
                /* may try again later */
                stype->der = (struct lys_tpdf *)yang;
            } else {
                /* we need to always be able to free this, it's safe only in this case */
                lydict_remove(mod->ctx, yang->name);
                free(yang);
            }

        } else {
            rc = fill_yin_type(mod, node, yin, stype, unres);
            if (!rc) {
                /* we need to always be able to free this, it's safe only in this case */
                lyxml_free(mod->ctx, yin);
            } else {
                /* may try again later, put all back how it was */
                stype->der = (struct lys_tpdf *)yin;
            }
        }
        break;
    case UNRES_IFFEAT:
        base_name = str_snode;
        has_str = 1;
        feat_ptr = item;

        rc = resolve_feature(base_name, mod, feat_ptr);
        break;
    case UNRES_USES:
        rc = resolve_unres_schema_uses(item, unres);
        break;
    case UNRES_TYPE_DFLT:
        base_name = str_snode;
        has_str = 1;
        stype = item;

        rc = check_default(stype, base_name, mod);
        break;
    case UNRES_CHOICE_DFLT:
        base_name = str_snode;
        has_str = 1;
        choic = item;

        choic->dflt = resolve_choice_dflt(choic, base_name);
        if (choic->dflt) {
            rc = EXIT_SUCCESS;
        } else {
            rc = EXIT_FAILURE;
        }
        break;
    case UNRES_LIST_KEYS:
        has_str = 1;
        rc = resolve_list_keys(item, str_snode);
        break;
    case UNRES_LIST_UNIQ:
        has_str = 1;
        rc = resolve_unique(item, str_snode);
        break;
    case UNRES_AUGMENT:
        rc = resolve_augment(item, NULL);
        break;
    default:
        LOGINT;
        break;
    }

    if (has_str && !rc) {
        lydict_remove(mod->ctx, str_snode);
    }

    return rc;
}

/* logs directly */
static void
print_unres_schema_item_fail(void *item, enum UNRES_ITEM type, void *str_node)
{
    switch (type) {
    case UNRES_IDENT:
        LOGVRB("Resolving %s \"%s\" failed, it will be attempted later.", "identity", (char *)str_node);
        break;
    case UNRES_TYPE_IDENTREF:
        LOGVRB("Resolving %s \"%s\" failed, it will be attempted later.", "identityref", (char *)str_node);
        break;
    case UNRES_TYPE_LEAFREF:
        LOGVRB("Resolving %s \"%s\" failed, it will be attempted later.", "leafref",
               ((struct lys_type *)item)->info.lref.path);
        break;
    case UNRES_TYPE_DER:
        LOGVRB("Resolving %s \"%s\" failed, it will be attempted later.", "derived type",
               ((struct lyxml_elem *)((struct lys_type *)item)->der)->attr->value);
        break;
    case UNRES_IFFEAT:
        LOGVRB("Resolving %s \"%s\" failed, it will be attempted later.", "if-feature", (char *)str_node);
        break;
    case UNRES_USES:
        LOGVRB("Resolving %s \"%s\" failed, it will be attempted later.", "uses", ((struct lys_node_uses *)item)->name);
        break;
    case UNRES_TYPE_DFLT:
        LOGVRB("Resolving %s \"%s\" failed, it will be attempted later.", "type default", (char *)str_node);
        break;
    case UNRES_CHOICE_DFLT:
        LOGVRB("Resolving %s \"%s\" failed, it will be attempted later.", "choice default", (char *)str_node);
        break;
    case UNRES_LIST_KEYS:
        LOGVRB("Resolving %s \"%s\" failed, it will be attempted later.", "list keys", (char *)str_node);
        break;
    case UNRES_LIST_UNIQ:
        LOGVRB("Resolving %s \"%s\" failed, it will be attempted later.", "list unique", (char *)str_node);
        break;
    case UNRES_AUGMENT:
        LOGVRB("Resolving %s \"%s\" failed, it will be attempted later.", "augment target",
               ((struct lys_node_augment *)item)->target_name);
        break;
    default:
        LOGINT;
        break;
    }
}

/**
 * @brief Resolve every unres schema item in the structure. Logs directly.
 *
 * @param[in] mod Main module.
 * @param[in] unres Unres schema structure to use.
 *
 * @return EXIT_SUCCESS on success, -1 on error.
 */
int
resolve_unres_schema(struct lys_module *mod, struct unres_schema *unres)
{
    uint32_t i, resolved = 0, unres_count, res_count;
    int rc;

    assert(unres);

    LOGVRB("Resolving unresolved schema nodes and their constraints.");
    ly_vlog_hide(1);

    /* uses */
    do {
        unres_count = 0;
        res_count = 0;

        for (i = 0; i < unres->count; ++i) {
            /* we do not need to have UNRES_TYPE_IDENTREF or UNRES_TYPE_LEAFREF resolved,
             * we need every type's base only */
            if ((unres->type[i] != UNRES_USES) && (unres->type[i] != UNRES_TYPE_DER)) {
                continue;
            }

            ++unres_count;
            rc = resolve_unres_schema_item(mod, unres->item[i], unres->type[i], unres->str_snode[i], unres);
            if (!rc) {
                unres->type[i] = UNRES_RESOLVED;
                ++resolved;
                ++res_count;
            } else if (rc == -1) {
                ly_vlog_hide(0);
                return -1;
            }
        }
    } while (res_count && (res_count < unres_count));

    if (res_count < unres_count) {
        return -1;
    }

    /* the rest */
    for (i = 0; i < unres->count; ++i) {
        if (unres->type[i] == UNRES_RESOLVED) {
            continue;
        }

        rc = resolve_unres_schema_item(mod, unres->item[i], unres->type[i], unres->str_snode[i], unres);
        if (rc == 0) {
            unres->type[i] = UNRES_RESOLVED;
            ++resolved;
        } else if (rc == -1) {
            ly_vlog_hide(0);
            return rc;
        }
    }

    ly_vlog_hide(0);

    if (resolved < unres->count) {
        /* try to resolve the unresolved nodes again, it will not resolve anything, but it will print
         * all the validation errors
         */
        for (i = 0; i < unres->count; ++i) {
            if (unres->type[i] == UNRES_RESOLVED) {
                continue;
            }
            resolve_unres_schema_item(mod, unres->item[i], unres->type[i], unres->str_snode[i], unres);
        }
        return -1;
    }

    LOGVRB("Resolving unresolved schema nodes and their constraints.");

    unres->count = 0;
    return EXIT_SUCCESS;
}

/**
 * @brief Try to resolve an unres schema item with a string argument. Logs indirectly.
 *
 * @param[in] mod Main module.
 * @param[in] unres Unres schema structure to use.
 * @param[in] item Item to resolve. Type determined by \p type.
 * @param[in] type Type of the unresolved item.
 * @param[in] str String argument.
 *
 * @return EXIT_SUCCESS on success or storing the item in unres, -1 on error.
 */
int
unres_schema_add_str(struct lys_module *mod, struct unres_schema *unres, void *item, enum UNRES_ITEM type,
                     const char *str)
{
    return unres_schema_add_node(mod, unres, item, type, (struct lys_node *)lydict_insert(mod->ctx, str, 0));
}

/**
 * @brief Try to resolve an unres schema item with a schema node argument. Logs indirectly.
 *
 * @param[in] mod Main module.
 * @param[in] unres Unres schema structure to use.
 * @param[in] item Item to resolve. Type determined by \p type.
 * @param[in] type Type of the unresolved item. UNRES_TYPE_DER is handled specially!
 * @param[in] snode Schema node argument.
 *
 * @return EXIT_SUCCESS on success or storing the item in unres, -1 on error.
 */
int
unres_schema_add_node(struct lys_module *mod, struct unres_schema *unres, void *item, enum UNRES_ITEM type,
                      struct lys_node *snode)
{
    int rc;
    struct lyxml_elem *yin;
    char *path, *msg;

    assert(unres && item && ((type != UNRES_LEAFREF) && (type != UNRES_INSTID) && (type != UNRES_WHEN)
           && (type != UNRES_MUST)));

    ly_vlog_hide(1);
    rc = resolve_unres_schema_item(mod, item, type, snode, unres);
    ly_vlog_hide(0);
    if (rc != EXIT_FAILURE) {
        if (rc == -1 && ly_errno == LY_EVALID) {
            path = strdup(ly_errpath());
            LOGERR(LY_EVALID, "%s%s%s%s", msg = strdup(ly_errmsg()),
                   path[0] ? " (path: " : "", path[0] ? path : "", path[0] ? ")" : "");
            free(path);
            free(msg);
        }
        return rc;
    }

    print_unres_schema_item_fail(item, type, snode);

    /* HACK unlinking is performed here so that we do not do any (NS) copying in vain */
    if (type == UNRES_TYPE_DER) {
        yin = (struct lyxml_elem *)((struct lys_type *)item)->der;
        if (!(yin->flags & LY_YANG_STRUCTURE_FLAG)) {
            lyxml_unlink_elem(mod->ctx, yin, 1);
            ((struct lys_type *)item)->der = (struct lys_tpdf *)yin;
        }
    }

    unres->count++;
    unres->item = ly_realloc(unres->item, unres->count*sizeof *unres->item);
    if (!unres->item) {
        LOGMEM;
        return -1;
    }
    unres->item[unres->count-1] = item;
    unres->type = ly_realloc(unres->type, unres->count*sizeof *unres->type);
    if (!unres->type) {
        LOGMEM;
        return -1;
    }
    unres->type[unres->count-1] = type;
    unres->str_snode = ly_realloc(unres->str_snode, unres->count*sizeof *unres->str_snode);
    if (!unres->str_snode) {
        LOGMEM;
        return -1;
    }
    unres->str_snode[unres->count-1] = snode;
    unres->module = ly_realloc(unres->module, unres->count*sizeof *unres->module);
    if (!unres->module) {
        LOGMEM;
        return -1;
    }
    unres->module[unres->count-1] = mod;

    return EXIT_SUCCESS;
}

/**
 * @brief Duplicate an unres schema item. Logs indirectly.
 *
 * @param[in] mod Main module.
 * @param[in] unres Unres schema structure to use.
 * @param[in] item Old item to be resolved.
 * @param[in] type Type of the old unresolved item.
 * @param[in] new_item New item to use in the duplicate.
 *
 * @return EXIT_SUCCESS on success, -1 on error.
 */
int
unres_schema_dup(struct lys_module *mod, struct unres_schema *unres, void *item, enum UNRES_ITEM type, void *new_item)
{
    int i;

    assert(item && new_item && ((type != UNRES_LEAFREF) && (type != UNRES_INSTID) && (type != UNRES_WHEN)));

    i = unres_schema_find(unres, item, type);

    if (i == -1) {
        return -1;
    }

    if ((type == UNRES_TYPE_LEAFREF) || (type == UNRES_USES) || (type == UNRES_TYPE_DFLT)) {
        if (unres_schema_add_node(mod, unres, new_item, type, unres->str_snode[i]) == -1) {
            LOGINT;
            return -1;
        }
    } else {
        if (unres_schema_add_str(mod, unres, new_item, type, unres->str_snode[i]) == -1) {
            LOGINT;
            return -1;
        }
    }

    return EXIT_SUCCESS;
}

/* does not log */
int
unres_schema_find(struct unres_schema *unres, void *item, enum UNRES_ITEM type)
{
    uint32_t ret = -1, i;

    for (i = 0; i < unres->count; ++i) {
        if ((unres->item[i] == item) && (unres->type[i] == type)) {
            ret = i;
            break;
        }
    }

    return ret;
}

void
unres_schema_free(struct lys_module *module, struct unres_schema **unres)
{
    uint32_t i;
    unsigned int unresolved = 0;
    struct lyxml_elem *yin;
    struct yang_type *yang;

    if (!unres || !(*unres)) {
        return;
    }

    assert(module || (*unres)->count == 0);

    for (i = 0; i < (*unres)->count; ++i) {
        if ((*unres)->module[i] != module) {
            if ((*unres)->type[i] != UNRES_RESOLVED) {
                unresolved++;
            }
            continue;
        }
        if ((*unres)->type[i] == UNRES_TYPE_DER) {
            yin = (struct lyxml_elem *)((struct lys_type *)(*unres)->item[i])->der;
            if (yin->flags & LY_YANG_STRUCTURE_FLAG) {
<<<<<<< HEAD
                yang = (struct yang_type *)yin;
                yang->type->base = yang->base;
                if (yang->name) {
                    free(yang->name);
                }
=======
                yang =(struct yang_type *)yin;
                lydict_remove(module->ctx, yang->name);
>>>>>>> 27faeaf1
                free(yang);
            } else {
                lyxml_free(module->ctx, yin);
            }
        }
        (*unres)->type[i] = UNRES_RESOLVED;
    }

    if (!module || (!unresolved && !module->type)) {
        free((*unres)->item);
        free((*unres)->type);
        free((*unres)->str_snode);
        free((*unres)->module);
        free((*unres));
        (*unres) = NULL;
    }
}

/**
 * @brief Resolve a single unres data item. Logs directly.
 *
 * @param[in] node Data node to resolve.
 * @param[in] type Type of the unresolved item.
 *
 * @return EXIT_SUCCESS on success, EXIT_FAILURE on forward reference, -1 on error.
 */
int
resolve_unres_data_item(struct lyd_node *node, enum UNRES_ITEM type)
{
    uint32_t i;
    int rc;
    struct lyd_node_leaf_list *leaf;
    struct lys_node_leaf *sleaf;
    struct unres_data matches;

    memset(&matches, 0, sizeof matches);
    leaf = (struct lyd_node_leaf_list *)node;
    sleaf = (struct lys_node_leaf *)leaf->schema;

    switch (type) {
    case UNRES_LEAFREF:
        assert(sleaf->type.base == LY_TYPE_LEAFREF);
        if ((rc = resolve_path_arg_data(node, sleaf->type.info.lref.path, &matches))) {
            return rc;
        }

        /* check that value matches */
        for (i = 0; i < matches.count; ++i) {
            if (ly_strequal(leaf->value_str, ((struct lyd_node_leaf_list *)matches.node[i])->value_str, 1)) {
                leaf->value.leafref = matches.node[i];
                break;
            }
        }

        free(matches.node);
        memset(&matches, 0, sizeof matches);

        if (!leaf->value.leafref) {
            /* reference not found */
            LOGVAL(LYE_NORESOLV, LY_VLOG_LYD, leaf, sleaf->type.info.lref.path);
            LOGVAL(LYE_SPEC, LY_VLOG_LYD, leaf, "Leafref value \"%s\" did not match any node value.", leaf->value_str);
            return EXIT_FAILURE;
        }
        break;

    case UNRES_INSTID:
        assert(sleaf->type.base == LY_TYPE_INST);
        ly_errno = 0;
        leaf->value.instance = resolve_instid(node, leaf->value_str);
        if (!leaf->value.instance) {
            if (ly_errno) {
                return -1;
            } else if (sleaf->type.info.inst.req > -1) {
                LOGVAL(LYE_NORESOLV, LY_VLOG_LYD, leaf, leaf->value_str);
                return EXIT_FAILURE;
            } else {
                LOGVRB("There is no instance of \"%s\", but it is not required.", leaf->value_str);
            }
        }
        break;

    case UNRES_WHEN:
        if ((rc = resolve_when(node))) {
            return rc;
        }
        break;

    case UNRES_MUST:
        if ((rc = resolve_must(node))) {
            return rc;
        }
        break;

    default:
        LOGINT;
        return -1;
    }

    return EXIT_SUCCESS;
}

/**
 * @brief add data unres item
 *
 * @param[in] unres Unres data structure to use.
 * @param[in] node Data node to use.
 *
 * @return 0 on success, -1 on error.
 */
int
unres_data_add(struct unres_data *unres, struct lyd_node *node, enum UNRES_ITEM type)
{
    assert(unres && node);
    assert((type == UNRES_LEAFREF) || (type == UNRES_INSTID) || (type == UNRES_WHEN) || (type == UNRES_MUST));

    unres->count++;
    unres->node = ly_realloc(unres->node, unres->count * sizeof *unres->node);
    if (!unres->node) {
        LOGMEM;
        return -1;
    }
    unres->node[unres->count - 1] = node;
    unres->type = ly_realloc(unres->type, unres->count * sizeof *unres->type);
    if (!unres->type) {
        LOGMEM;
        return -1;
    }
    unres->type[unres->count - 1] = type;

    if (type == UNRES_WHEN) {
        /* remove previous result */
        node->when_status = LYD_WHEN;
    }

    return EXIT_SUCCESS;
}

/**
 * @brief Resolve every unres data item in the structure. Logs directly.
 *
 * @param[in] unres Unres data structure to use.
 * @param[in,out] root Root node of the data tree. If not NULL, auto-delete is performed on false when condition. If
 * NULL and when condition is false the error is raised.
 * @param[in] options Parer options
 *
 * @return EXIT_SUCCESS on success, -1 on error.
 */
int
resolve_unres_data(struct unres_data *unres, struct lyd_node **root, int options)
{
    uint32_t i, j, first = 1, resolved = 0, del_items = 0, when_stmt = 0;
    int rc, progress;
    char *msg, *path;
    struct lyd_node *parent;

    assert(unres);
    assert((root && (*root)) || (options & LYD_OPT_NOAUTODEL));

    if (!unres->count) {
        return EXIT_SUCCESS;
    }

    LOGVRB("Resolving unresolved data nodes and their constraints.");
    ly_vlog_hide(1);

    /* when-stmt first */
    ly_errno = LY_SUCCESS;
    ly_vecode = LYVE_SUCCESS;
    do {
        progress = 0;
        for(i = 0; i < unres->count; i++) {
            if (unres->type[i] != UNRES_WHEN) {
                continue;
            }
            if (first) {
                /* count when-stmt nodes in unres list */
                when_stmt++;
            }

            /* resolve when condition only when all parent when conditions are already resolved */
            for (parent = unres->node[i]->parent;
                 parent && LYD_WHEN_DONE(parent->when_status);
                 parent = parent->parent) {
                if (!parent->parent && (parent->when_status & LYD_WHEN_FALSE)) {
                    /* the parent node was already unlinked, do not resolve this node,
                     *  it will be removed anyway, so just mark it as resolved
                     */
                    unres->node[i]->when_status |= LYD_WHEN_FALSE;
                    unres->type[i] = UNRES_RESOLVED;
                    resolved++;
                    break;
                }
            }
            if (parent) {
                continue;
            }

            rc = resolve_unres_data_item(unres->node[i], unres->type[i]);
            if (!rc) {
                if (unres->node[i]->when_status & LYD_WHEN_FALSE) {
                    if (!root) {
                        /* false when condition */
                        ly_vlog_hide(0);
                        path = strdup(ly_errpath());
                        LOGERR(LY_EVALID, "%s%s%s%s", msg = strdup(ly_errmsg()), path[0] ? " (path: " : "",
                               path[0] ? path : "", path[0] ? ")" : "");
                        free(path);
                        free(msg);
                        return -1;
                    } /* follows else */

                    /* only unlink now, the subtree can contain another nodes stored in the unres list */
                    /* if it has parent non-presence containers that would be empty, we should actually
                     * remove the container
                     */
                    if (!(options & LYD_OPT_KEEPEMPTYCONT)) {
                        for (parent = unres->node[i];
                                parent->parent && parent->parent->schema->nodetype == LYS_CONTAINER;
                                parent = parent->parent) {
                            if (((struct lys_node_container *)parent->parent->schema)->presence) {
                                /* presence container */
                                break;
                            }
                            if (parent->next || parent->prev != parent) {
                                /* non empty (the child we are in and we are going to remove is not the only child) */
                                break;
                            }
                        }
                        unres->node[i] = parent;
                    }

                    /* auto-delete */
                    LOGVRB("auto-delete node \"%s\" due to when condition (%s)", ly_errpath(),
                                    ((struct lys_node_leaf *)unres->node[i]->schema)->when->cond);
                    if (*root && *root == unres->node[i]) {
                        *root = (*root)->next;
                    }

                    lyd_unlink(unres->node[i]);
                    unres->type[i] = UNRES_DELETE;
                    del_items++;

                    /* update the rest of unres items */
                    for (j = 0; j < unres->count; j++) {
                        if (unres->type[j] == UNRES_RESOLVED || unres->type[j] == UNRES_DELETE) {
                            continue;
                        }

                        /* test if the node is in subtree to be deleted */
                        for (parent = unres->node[j]; parent; parent = parent->parent) {
                            if (parent == unres->node[i]) {
                                /* yes, it is */
                                unres->type[j] = UNRES_RESOLVED;
                                resolved++;
                                break;
                            }
                        }
                    }
                } else {
                    unres->type[i] = UNRES_RESOLVED;
                }
                ly_errno = LY_SUCCESS;
                ly_vecode = LYVE_SUCCESS;
                resolved++;
                progress = 1;
            } else if (rc == -1) {
                ly_vlog_hide(0);
                return -1;
            }
        }
        first = 0;
    } while (progress && resolved < when_stmt);

    /* do we have some unresolved when-stmt? */
    if (when_stmt > resolved) {
        ly_vlog_hide(0);
        path = strdup(ly_errpath());
        LOGERR(LY_EVALID, "%s%s%s%s", msg = strdup(ly_errmsg()), path[0] ? " (path: " : "",
               path[0] ? path : "", path[0] ? ")" : "");
        free(path);
        free(msg);
        return -1;
    }

    for (i = 0; del_items && i < unres->count; i++) {
        /* we had some when-stmt resulted to false, so now we have to sanitize the unres list */
        if (unres->type[i] != UNRES_DELETE) {
            continue;
        }
        if (!unres->node[i]) {
            unres->type[i] = UNRES_RESOLVED;
            del_items--;
            continue;
        }

        /* really remove the complete subtree */
        lyd_free(unres->node[i]);
        unres->type[i] = UNRES_RESOLVED;
        del_items--;
    }

    /* rest */
    for (i = 0; i < unres->count; ++i) {
        if (unres->type[i] == UNRES_RESOLVED) {
            continue;
        }

        rc = resolve_unres_data_item(unres->node[i], unres->type[i]);
        if (rc == 0) {
            unres->type[i] = UNRES_RESOLVED;
            resolved++;
        } else if (rc == -1) {
            ly_vlog_hide(0);
            return -1;
        }
    }

    ly_vlog_hide(0);
    if (resolved < unres->count) {
        /* try to resolve the unresolved data again, it will not resolve anything, but it will print
         * all the validation errors
         */
        for (i = 0; i < unres->count; ++i) {
            if (unres->type[i] == UNRES_RESOLVED) {
                continue;
            }
            resolve_unres_data_item(unres->node[i], unres->type[i]);
        }
        return -1;
    }

    LOGVRB("All data nodes and constraints resolved");
    unres->count = 0;
    return EXIT_SUCCESS;
}<|MERGE_RESOLUTION|>--- conflicted
+++ resolved
@@ -4728,16 +4728,9 @@
         if ((*unres)->type[i] == UNRES_TYPE_DER) {
             yin = (struct lyxml_elem *)((struct lys_type *)(*unres)->item[i])->der;
             if (yin->flags & LY_YANG_STRUCTURE_FLAG) {
-<<<<<<< HEAD
-                yang = (struct yang_type *)yin;
+                yang =(struct yang_type *)yin;
                 yang->type->base = yang->base;
-                if (yang->name) {
-                    free(yang->name);
-                }
-=======
-                yang =(struct yang_type *)yin;
                 lydict_remove(module->ctx, yang->name);
->>>>>>> 27faeaf1
                 free(yang);
             } else {
                 lyxml_free(module->ctx, yin);
