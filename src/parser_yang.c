--- conflicted
+++ resolved
@@ -1473,71 +1473,7 @@
         lydict_remove(ctx, *stritem);
 
         /* ... and replace it with the value specified in deviation */
-<<<<<<< HEAD
         *stritem = lydict_insert(ctx, deviate->units, 0);
-=======
-        *stritem = lydict_insert(ctx, dev->deviate->units, 0);
-    }
-
-    return EXIT_SUCCESS;
-
-error:
-    return EXIT_FAILURE;
-}
-
-int
-yang_read_deviate_must(struct type_deviation *dev, uint8_t c_must)
-{
-    /* check target node type */
-    switch (dev->target->nodetype) {
-    case LYS_LEAF:
-        dev->trg_must = &((struct lys_node_leaf *)dev->target)->must;
-        dev->trg_must_size = &((struct lys_node_leaf *)dev->target)->must_size;
-        break;
-    case LYS_CONTAINER:
-        dev->trg_must = &((struct lys_node_container *)dev->target)->must;
-        dev->trg_must_size = &((struct lys_node_container *)dev->target)->must_size;
-        break;
-    case LYS_LEAFLIST:
-        dev->trg_must = &((struct lys_node_leaflist *)dev->target)->must;
-        dev->trg_must_size = &((struct lys_node_leaflist *)dev->target)->must_size;
-        break;
-    case LYS_LIST:
-        dev->trg_must = &((struct lys_node_list *)dev->target)->must;
-        dev->trg_must_size = &((struct lys_node_list *)dev->target)->must_size;
-        break;
-    case LYS_ANYXML:
-    case LYS_ANYDATA:
-        dev->trg_must = &((struct lys_node_anydata *)dev->target)->must;
-        dev->trg_must_size = &((struct lys_node_anydata *)dev->target)->must_size;
-        break;
-    default:
-        LOGVAL(LYE_INSTMT, LY_VLOG_NONE, NULL, "must");
-        LOGVAL(LYE_SPEC, LY_VLOG_NONE, NULL, "Target node does not allow \"must\" property.");
-        goto error;
-    }
-
-    /* flag will be checked again, clear it for now */
-    dev->target->flags &= ~LYS_XPATH_DEP;
-
-    if (dev->deviate->mod == LY_DEVIATE_ADD) {
-        /* reallocate the must array of the target */
-        dev->deviate->must = ly_realloc(*dev->trg_must, (c_must + *dev->trg_must_size) * sizeof *dev->deviate->must);
-        if (!dev->deviate->must) {
-            LOGMEM;
-            goto error;
-        }
-        *dev->trg_must = dev->deviate->must;
-        dev->deviate->must = &((*dev->trg_must)[*dev->trg_must_size]);
-        dev->deviate->must_size = c_must;
-    } else {
-        /* LY_DEVIATE_DEL */
-        dev->deviate->must = calloc(c_must, sizeof *dev->deviate->must);
-        if (!dev->deviate->must) {
-            LOGMEM;
-            goto error;
-        }
->>>>>>> 894c897d
     }
 
     return EXIT_SUCCESS;
@@ -1921,7 +1857,7 @@
     }
 
     /* flag will be checked again, clear it for now */
-    dev_target->flags &= ~LYS_VALID_DEP;
+    dev_target->flags &= ~LYS_XPATH_DEP;
 
     if (deviate->mod == LY_DEVIATE_ADD) {
         /* reallocate the must array of the target */
@@ -2109,27 +2045,12 @@
 yang_fill_include(struct lys_module *trg, char *value, struct lys_include *inc,
                   struct unres_schema *unres)
 {
-    struct lys_submodule *submodule;
-    struct lys_module *module;
     const char *str;
     int rc;
     int ret = 0;
 
-<<<<<<< HEAD
     str = lydict_insert_zc(trg->ctx, value);
-    if (trg->type) {
-        submodule = (struct lys_submodule *)trg;
-        module = ((struct lys_submodule *)trg)->belongsto;
-    } else {
-        submodule = NULL;
-        module = trg;
-    }
-    rc = lyp_check_include(module, submodule, str, inc, unres);
-=======
-    str = lydict_insert_zc(module->ctx, value);
-    trg = (submodule) ? (struct lys_module *)submodule : module;
     rc = lyp_check_include(trg, str, inc, unres);
->>>>>>> 894c897d
     if (!rc) {
         /* success, copy the filled data into the final array */
         memcpy(&trg->inc[trg->inc_size], inc, sizeof *inc);
