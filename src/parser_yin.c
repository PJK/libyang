--- conflicted
+++ resolved
@@ -2354,58 +2354,7 @@
 
     GETVAL(value, yin, "module");
 
-<<<<<<< HEAD
-    return lyp_check_import(module, value, LOGLINE(yin), imp);
-=======
-    /* check for circular import, store it if passed */
-    if (!module->ctx->models.parsing) {
-        count = 0;
-    } else {
-        for (count = 0; module->ctx->models.parsing[count]; ++count) {
-            if (ly_strequal(value, module->ctx->models.parsing[count], 1)) {
-                LOGERR(LY_EVALID, "Circular import dependency on the module \"%s\".", value);
-                goto error;
-            }
-        }
-    }
-    ++count;
-    module->ctx->models.parsing =
-        ly_realloc(module->ctx->models.parsing, (count + 1) * sizeof *module->ctx->models.parsing);
-    if (!module->ctx->models.parsing) {
-        LOGMEM;
-        goto error;
-    }
-    module->ctx->models.parsing[count - 1] = value;
-    module->ctx->models.parsing[count] = NULL;
-
-    /* try to load the module */
-    imp->module = (struct lys_module *)ly_ctx_get_module(module->ctx, value, imp->rev[0] ? imp->rev : NULL);
-    if (!imp->module) {
-        /* whether to use a user callback is decided in the function */
-        imp->module = (struct lys_module *)ly_ctx_load_module(module->ctx, value, imp->rev[0] ? imp->rev : NULL);
-    }
-
-    /* remove the new module name now that its parsing is finished (even if failed) */
-    if (module->ctx->models.parsing[count] || !ly_strequal(module->ctx->models.parsing[count - 1], value, 1)) {
-        LOGINT;
-    }
-    --count;
-    if (count) {
-        module->ctx->models.parsing[count] = NULL;
-    } else {
-        free(module->ctx->models.parsing);
-        module->ctx->models.parsing = NULL;
-    }
-
-    /* check the result */
-    if (!imp->module) {
-        LOGVAL(LYE_INARG, LY_VLOG_NONE, NULL, value, yin->name);
-        LOGERR(LY_EVALID, "Importing \"%s\" module into \"%s\" failed.", value, module->name);
-        goto error;
-    }
-
-    return EXIT_SUCCESS;
->>>>>>> 7ab56115
+    return lyp_check_import(module, value, imp);
 
 error:
 
@@ -2443,105 +2392,7 @@
 
     GETVAL(value, yin, "module");
 
-<<<<<<< HEAD
     return lyp_check_include(module, submodule, value, LOGLINE(yin), inc, unres);
-=======
-    /* check that the submodule was not included yet (previous submodule could have included it) */
-    for (i = 0; i < module->inc_size; ++i) {
-        if (module->inc[i].submodule && (ly_strequal(module->inc[i].submodule->name, value, 1))) {
-            /* copy the duplicate into the result */
-            memcpy(inc, &module->inc[i], sizeof *inc);
-
-            if (submodule) {
-                /* we don't care if it was external or not */
-                inc->external = 0;
-            } else if (inc->external) {
-                /* remove the duplicate */
-                --module->inc_size;
-                memmove(&module->inc[i], &module->inc[i + 1], (module->inc_size - i) * sizeof *inc);
-                module->inc = ly_realloc(module->inc, module->inc_size * sizeof *module->inc);
-
-                /* it is no longer external */
-                inc->external = 0;
-            }
-            /* if !submodule && !inc->external, we just create a duplicate so it is detected and ended with error */
-
-            return EXIT_SUCCESS;
-        }
-    }
-
-    /* check for circular include, store it if passed */
-    if (!module->ctx->models.parsing) {
-        count = 0;
-    } else {
-        for (count = 0; module->ctx->models.parsing[count]; ++count) {
-            if (ly_strequal(value, module->ctx->models.parsing[count], 1)) {
-                LOGERR(LY_EVALID, "Circular include dependency on the submodule \"%s\".", value);
-                goto error;
-            }
-        }
-    }
-    ++count;
-    module->ctx->models.parsing =
-        ly_realloc(module->ctx->models.parsing, (count + 1) * sizeof *module->ctx->models.parsing);
-    if (!module->ctx->models.parsing) {
-        LOGMEM;
-        goto error;
-    }
-    module->ctx->models.parsing[count - 1] = value;
-    module->ctx->models.parsing[count] = NULL;
-
-    /* try to load the submodule */
-    inc->submodule = (struct lys_submodule *)ly_ctx_get_submodule2(module, value);
-    if (inc->submodule) {
-        if (inc->rev[0]) {
-            if (!inc->submodule->rev_size || !ly_strequal(inc->rev, inc->submodule->rev[0].date, 1)) {
-                LOGVAL(LYE_INARG, LY_VLOG_NONE, NULL, inc->rev[0], "revision");
-                LOGVAL(LYE_SPEC, LY_VLOG_NONE, NULL, "Multiple revisions of the same submodule included.");
-                goto error;
-            }
-        }
-    } else {
-        if (module->ctx->module_clb) {
-            module_data = module->ctx->module_clb(value, inc->rev[0] ? inc->rev : NULL, module->ctx->module_clb_data,
-                                                  &format, &module_data_free);
-            if (module_data) {
-                inc->submodule = lys_submodule_parse(module, module_data, format, unres);
-                if (module_data_free) {
-                    module_data_free(module_data);
-                } else {
-                    free(module_data);
-                }
-            } else {
-                LOGERR(LY_EVALID, "User module retrieval callback failed!");
-            }
-        } else {
-            inc->submodule = (struct lys_submodule *)lyp_search_file(module->ctx, module, value,
-                                                                     inc->rev[0] ? inc->rev : NULL, unres);
-        }
-    }
-
-    /* remove the new submodule name now that its parsing is finished (even if failed) */
-    if (module->ctx->models.parsing[count] || !ly_strequal(module->ctx->models.parsing[count - 1], value, 1)) {
-        LOGINT;
-    }
-    --count;
-    if (count) {
-        module->ctx->models.parsing[count] = NULL;
-    } else {
-        free(module->ctx->models.parsing);
-        module->ctx->models.parsing = NULL;
-    }
-
-    /* check the result */
-    if (!inc->submodule) {
-        LOGVAL(LYE_INARG, LY_VLOG_NONE, NULL, value, yin->name);
-        LOGERR(LY_EVALID, "Including \"%s\" module into \"%s\" failed.", value, module->name);
-        goto error;
-    }
-
-    return EXIT_SUCCESS;
->>>>>>> 7ab56115
 
 error:
 
@@ -4993,14 +4844,9 @@
             /* check duplications in include submodules */
             for (i = 0; i < inc_size_aux - 1; i++) {
                 if (trg->inc[i].submodule && !strcmp(trg->inc[i].submodule->name, trg->inc[inc_size_aux - 1].submodule->name)) {
-<<<<<<< HEAD
-                    LOGVAL(LYE_INARG, LOGLINE(child), LY_VLOG_NONE, NULL, trg->inc[i].submodule->name, "include");
-                    LOGVAL(LYE_SPEC, 0, 0, NULL, "Including submodule \"%s\" repeatedly.", trg->inc[i].submodule->name);
-                    trg->inc[inc_size_aux - 1].submodule = NULL;
-=======
                     LOGVAL(LYE_INARG, LY_VLOG_NONE, NULL, trg->inc[i].submodule->name, "include");
                     LOGVAL(LYE_SPEC, LY_VLOG_NONE, NULL, "Including submodule \"%s\" repeatedly.", trg->inc[i].submodule->name);
->>>>>>> 7ab56115
+                    trg->inc[inc_size_aux - 1].submodule = NULL;
                     goto error;
                 }
             }
@@ -5104,94 +4950,8 @@
         }
     }
 
-<<<<<<< HEAD
-    if (submodule && lyp_propagate_submodule(module, submodule, LOGLINE(yin))) {
-        goto error;
-=======
-    if (submodule) {
-        /* propagate imports into the main module */
-        for (i = r = 0; i < submodule->imp_size; i++) {
-            for (j = 0; j < module->imp_size; j++) {
-                if (submodule->imp[i].module == module->imp[j].module &&
-                        !strcmp(submodule->imp[i].rev, module->imp[j].rev)) {
-                    /* check prefix match */
-                    if (!ly_strequal(submodule->imp[i].prefix, module->imp[j].prefix, 1)) {
-                        LOGVAL(LYE_INID, LY_VLOG_NONE, NULL, submodule->imp[i].prefix,
-                               "non-matching prefixes of imported module in main module and submodule");
-                        goto error;
-                    }
-                    break;
-                }
-            }
-            if (j == module->imp_size) {
-                /* new import */
-                r++;
-            }
-        }
-        if (r) {
-            aux_imp = realloc(module->imp, (module->imp_size + r) * sizeof *module->imp);
-            if (!aux_imp) {
-                LOGMEM;
-                goto error;
-            }
-            module->imp = aux_imp;
-            for (i = r = 0; i < submodule->imp_size; i++) {
-                for (j = 0; j < module->imp_size; j++) {
-                    if (submodule->imp[i].module == module->imp[j].module) {
-                        break;
-                    }
-                }
-                if (j == module->imp_size) {
-                    /* new import */
-                    /* check prefix uniqueness */
-                    if (dup_prefix_check(submodule->imp[i].prefix, module)) {
-                        LOGVAL(LYE_DUPID, LY_VLOG_NONE, NULL, "prefix", submodule->imp[i].prefix);
-                        goto error;
-                    }
-                    memcpy(&module->imp[module->imp_size + r], &submodule->imp[i], sizeof *submodule->imp);
-                    module->imp[module->imp_size + r].external = 1;
-                    r++;
-                }
-            }
-            module->imp_size += r;
-        }
-
-        /* propagate includes into the main module */
-        for (i = r = 0; i < submodule->inc_size; i++) {
-            for (j = 0; j < module->inc_size; j++) {
-                if (submodule->inc[i].submodule == module->inc[j].submodule) {
-                    break;
-                }
-            }
-            if (j == module->inc_size) {
-                /* new include */
-                r++;
-            }
-        }
-
-        if (r) {
-            aux_inc = realloc(module->inc, (module->inc_size + r) * sizeof *module->inc);
-            if (!aux_inc) {
-                LOGMEM;
-                goto error;
-            }
-            module->inc = aux_inc;
-            for (i = r = 0; i < submodule->inc_size; i++) {
-                for (j = 0; j < module->inc_size; j++) {
-                    if (submodule->inc[i].submodule == module->inc[j].submodule) {
-                        break;
-                    }
-                }
-                if (j == module->inc_size) {
-                    /* new include */
-                    memcpy(&module->inc[module->inc_size + r], &submodule->inc[i], sizeof *submodule->inc);
-                    module->inc[module->inc_size + r].external = 1;
-                    r++;
-                }
-            }
-            module->inc_size += r;
-        }
->>>>>>> 7ab56115
+    if (submodule && lyp_propagate_submodule(module, submodule)) {
+        goto error;
     }
 
     /* process data nodes. Start with groupings to allow uses
