--- conflicted
+++ resolved
@@ -72,17 +72,12 @@
 
     unres = calloc(1, sizeof *unres);
 
-<<<<<<< HEAD
-    fstat(fd, &sb);
-    addr = mmap(NULL, sb.st_size + 1, PROT_READ, MAP_PRIVATE, fd, 0);
-=======
     if (fstat(fd, &sb) == -1) {
         LOGERR(LY_ESYS, "Failed to stat the file descriptor (%s).", strerror(errno));
         free(unres);
         return NULL;
     }
-    addr = mmap(NULL, sb.st_size, PROT_READ, MAP_PRIVATE, fd, 0);
->>>>>>> f51a7783
+    addr = mmap(NULL, sb.st_size + 1, PROT_READ, MAP_PRIVATE, fd, 0);
     if (addr == MAP_FAILED) {
         LOGERR(LY_EMEM,"Map file into memory failed (%s()).",__func__);
         free(unres);
