/*
 * @file test_libyang.c
 * @author: Mislav Novakovic <mislav.novakovic@sartura.hr>
 * @brief unit tests for functions from libyang.h header
 *
 * Copyright (C) 2016 Deutsche Telekom AG.
 *
 * Author: Mislav Novakovic <mislav.novakovic@sartura.hr>
 *
 * This source code is licensed under BSD 3-Clause License (the "License").
 * You may not use this file except in compliance with the License.
 * You may obtain a copy of the License at
 *
 *     https://opensource.org/licenses/BSD-3-Clause
 */

#include <stdarg.h>
#include <stddef.h>
#include <setjmp.h>
#include <cmocka.h>
#include <stdio.h>
#include <stdlib.h>
#include <sys/types.h>
#include <sys/stat.h>
#include <fcntl.h>
#include <sys/mman.h>
#include <unistd.h>
#include <string.h>
#include <limits.h>

#include "../config.h"
#include "../../src/libyang.h"

/* include private header to be able to check internal values */
#include "../../src/context.h"

struct ly_ctx *ctx = NULL;
struct lyd_node *root = NULL;
const struct lys_module *module = NULL;

int
generic_init(char *config_file, char *yin_file, char *yang_file, char *yang_folder)
{
    LYD_FORMAT in_format;
    char *schema1 = NULL;
    char *schema2 = NULL;
    char *config = NULL;
    struct stat sb_schema1, sb_schema2, sb_config;
    int fd = -1;

    if (!config_file || !yang_file || !yin_file || !yang_folder) {
        goto error;
    }

    in_format = LYD_XML;

    ctx = ly_ctx_new(yang_folder, 0);
    if (!ctx) {
        goto error;
    }

    fd = open(yin_file, O_RDONLY);
    if (fd == -1 || fstat(fd, &sb_schema1) == -1 || !S_ISREG(sb_schema1.st_mode)) {
        goto error;
    }

    schema1 = mmap(NULL, sb_schema1.st_size, PROT_READ, MAP_PRIVATE, fd, 0);
    close(fd);

    fd = open(yang_file, O_RDONLY);
    if (fd == -1 || fstat(fd, &sb_schema2) == -1 || !S_ISREG(sb_schema2.st_mode)) {
        goto error;
    }

    schema2 = mmap(NULL, sb_schema2.st_size + 2, PROT_READ | PROT_WRITE, MAP_PRIVATE, fd, 0);
    close(fd);

    fd = open(config_file, O_RDONLY);
    if (fd == -1 || fstat(fd, &sb_config) == -1 || !S_ISREG(sb_config.st_mode)) {
        goto error;
    }

    config = mmap(NULL, sb_config.st_size, PROT_READ, MAP_PRIVATE, fd, 0);
    close(fd);
    fd = -1;

    if (!lys_parse_mem(ctx, schema1, LYS_IN_YIN)) {
        goto error;
    }

    if (!(module = lys_parse_mem(ctx, schema2, LYS_IN_YANG))) {
        goto error;
    }

    root = lyd_parse_mem(ctx, config, in_format, LYD_OPT_CONFIG | LYD_OPT_STRICT);
    if (!root) {
        goto error;
    }

    /* cleanup */
    munmap(config, sb_config.st_size);
    munmap(schema1, sb_schema1.st_size);
    munmap(schema2, sb_schema2.st_size + 2);

    return 0;

error:
    if (schema1) {
        munmap(schema1, sb_schema1.st_size);
    }
    if (schema2) {
        munmap(schema2, sb_schema2.st_size + 2);
    }
    if (config) {
        munmap(config, sb_config.st_size);
    }
    if (fd != -1) {
        close(fd);
    }

    return -1;
}

static int
setup_f(void **state)
{
    (void) state; /* unused */
    char *config_file = TESTS_DIR"/api/files/a.xml";
    char *yin_file = TESTS_DIR"/api/files/a.yin";
    char *yang_file = TESTS_DIR"/api/files/b.yang";
    char *yang_folder = TESTS_DIR"/api/files";
    int rc;

    rc = generic_init(config_file, yin_file, yang_file, yang_folder);

    if (rc) {
        return -1;
    }

    return 0;
}

static int
teardown_f(void **state)
{
    (void) state; /* unused */
    if (root) {
        lyd_free_withsiblings(root);
    }

    if (ctx) {
        ly_ctx_destroy(ctx, NULL);
    }

    root = NULL;
    ctx = NULL;

    return 0;
}

static void
test_ly_ctx_new(void **state)
{
    char *yang_folder1 = TESTS_DIR"/data/files";
    char *yang_folder2 = TESTS_DIR"/data:"TESTS_DIR"/data/files";
    const char * const *list = NULL;
    (void) state; /* unused */
<<<<<<< HEAD
    ctx = ly_ctx_new(yang_folder, 0);
    if (!ctx) {
        fail();
    }
=======
>>>>>>> 56689a2e

    ctx = ly_ctx_new(yang_folder1);
    assert_ptr_not_equal(NULL, ctx);
    list = ly_ctx_get_searchdirs(ctx);
    assert_ptr_not_equal(NULL, list);
    assert_ptr_not_equal(NULL, list[0]);
    assert_ptr_equal(NULL, list[1]);
    ly_ctx_destroy(ctx, NULL);

    ctx = ly_ctx_new(yang_folder2);
    assert_ptr_not_equal(NULL, ctx);
    list = ly_ctx_get_searchdirs(ctx);
    assert_ptr_not_equal(NULL, list);
    assert_ptr_not_equal(NULL, list[0]);
    assert_ptr_not_equal(NULL, list[1]);
    assert_ptr_equal(NULL, list[2]);
    ly_ctx_destroy(ctx, NULL);
}

static void
test_ly_ctx_new_invalid(void **state)
{
    char *yang_folder = "INVALID_PATH";
    (void) state; /* unused */
    ctx = ly_ctx_new(yang_folder, 0);
    if (ctx) {
        fail();
    }
}

static void
test_ly_ctx_get_searchdirs(void **state)
{
    const char * const *result;
    char yang_folder[PATH_MAX];
    (void) state; /* unused */

    assert_ptr_not_equal(realpath(TESTS_DIR"/data/files", yang_folder), NULL);

    ctx = ly_ctx_new(yang_folder, 0);
    if (!ctx) {
        fail();
    }

    result = ly_ctx_get_searchdirs(ctx);
    if (!result) {
        fail();
    }
    assert_string_equal(yang_folder, result[0]);
    assert_ptr_equal(NULL, result[1]);

    ly_ctx_destroy(ctx, NULL);
}

static void
test_ly_ctx_set_searchdir(void **state)
{
    const char * const *result;
    char yang_folder[PATH_MAX];
    char new_yang_folder[PATH_MAX];
    (void) state; /* unused */

    assert_ptr_not_equal(realpath(TESTS_DIR"/data/files", yang_folder), NULL);
    assert_ptr_not_equal(realpath(TESTS_DIR"/schema/yin", new_yang_folder), NULL);

    ctx = ly_ctx_new(yang_folder, 0);
    if (!ctx) {
        fail();
    }

    ly_ctx_set_searchdir(ctx, new_yang_folder);
    result = ly_ctx_get_searchdirs(ctx);
    if (!result) {
        fail();
    }

    assert_string_equal(yang_folder, result[0]);
    assert_string_equal(new_yang_folder, result[1]);
    assert_ptr_equal(NULL, result[2]);

    ly_ctx_unset_searchdirs(ctx, 0);
    assert_string_equal(new_yang_folder, result[0]);
    assert_ptr_equal(NULL, result[1]);

    ly_ctx_destroy(ctx, NULL);
}

static void
test_ly_ctx_set_searchdir_invalid(void **state)
{
    const char * const *result;
    char yang_folder[PATH_MAX];
    char *new_yang_folder = "INVALID_PATH";
    (void) state; /* unused */

    assert_ptr_not_equal(realpath(TESTS_DIR"/data/files", yang_folder), NULL);

    ctx = ly_ctx_new(yang_folder, 0);
    if (!ctx) {
        fail();
    }

    /* adding duplicity - the path is not duplicated */
    ly_ctx_set_searchdir(NULL, yang_folder);
    result = ly_ctx_get_searchdirs(ctx);
    if (!result) {
        fail();
    }
    assert_string_equal(yang_folder, result[0]);
    assert_ptr_equal(NULL, result[1]);

    /* adding invalid path, previous is kept */
    ly_ctx_set_searchdir(ctx, new_yang_folder);
    result = ly_ctx_get_searchdirs(ctx);
    if (!result) {
        fail();
    }
    assert_string_equal(yang_folder, result[0]);
    assert_ptr_equal(NULL, result[1]);

    ly_ctx_unset_searchdirs(ctx, -1);
    result = ly_ctx_get_searchdirs(ctx);
    if (result) {
        fail();
    }

    ly_ctx_destroy(ctx, NULL);
}

static void
test_ly_ctx_info(void **state)
{
    struct lyd_node *node;
    (void) state; /* unused */

    node = ly_ctx_info(NULL);
    if (node) {
        fail();
    }

    node = ly_ctx_info(ctx);
    if (!node) {
        fail();
    }

    assert_int_equal(LYD_VAL_OK, node->validity);

    lyd_free_withsiblings(node);
}

static void
test_ly_ctx_get_module(void **state)
{
    (void) state; /* unused */
    const struct lys_module *module;
    const char *name1 = "a";
    const char *name2 = "b";
    const char *revision = "2016-03-01";

    module = ly_ctx_get_module(NULL, name1, NULL, 0);
    if (module) {
        fail();
    }

    module = ly_ctx_get_module(ctx, NULL, NULL, 0);
    if (module) {
        fail();
    }

    module = ly_ctx_get_module(ctx, "invalid", NULL, 0);
    if (module) {
        fail();
    }

    module = ly_ctx_get_module(ctx, name1, NULL, 0);
    if (!module) {
        fail();
    }

    assert_string_equal("a", module->name);

    module = ly_ctx_get_module(ctx, name1, "invalid", 0);
    if (module) {
        fail();
    }

    module = ly_ctx_get_module(ctx, name1, revision, 0);
    if (!module) {
        fail();
    }

    assert_string_equal(revision, module->rev->date);

    module = ly_ctx_get_module(ctx, name2, NULL, 0);
    if (!module) {
        fail();
    }

    assert_string_equal("b", module->name);

    module = ly_ctx_get_module(ctx, name2, "invalid", 0);
    if (module) {
        fail();
    }

    module = ly_ctx_get_module(ctx, name2, revision, 0);
    if (!module) {
        fail();
    }

    assert_string_equal(revision, module->rev->date);
}

static void
test_ly_ctx_get_module_older(void **state)
{
    (void) state; /* unused */
    const struct lys_module *module = NULL;
    const struct lys_module *module_older = NULL;
    const char *name = "a";
    const char *revision = "2016-03-01";
    const char *revision_older = "2015-01-01";

    module_older = ly_ctx_get_module_older(NULL, module);
    if (module_older) {
        fail();
    }

    module_older = ly_ctx_get_module_older(ctx, NULL);
    if (module_older) {
        fail();
    }

    module = ly_ctx_load_module(ctx, "c", NULL);
    if (!module) {
        fail();
    }

    module = ly_ctx_load_module(ctx, name, revision);
    if (!module) {
        fail();
    }

    module_older = ly_ctx_get_module_older(ctx, module);
    if (!module_older) {
        fail();
    }

    assert_string_equal(revision_older, module_older->rev->date);
}

static void
test_ly_ctx_load_module(void **state)
{
    (void) state; /* unused */
    const struct lys_module *module;
    const char *name = "a";
    const char *revision = "2015-01-01";

    module = ly_ctx_load_module(NULL, name, revision);
    if (module) {
        fail();
    }

    module = ly_ctx_load_module(ctx, NULL, revision);
    if (module) {
        fail();
    }

    module = ly_ctx_load_module(ctx, "INVALID_NAME", revision);
    if (module) {
        fail();
    }

    module = ly_ctx_load_module(ctx, "c", NULL);
    if (!module) {
        fail();
    }

    assert_string_equal("c", module->name);

    module = ly_ctx_get_module(ctx, "a", revision, 0);
    if (!module) {
        fail();
    }

    assert_string_equal("a", module->name);

    module = ly_ctx_get_module(ctx, "b", revision, 0);
    if (!module) {
        fail();
    }

    assert_string_equal("b", module->name);
}

static void
test_ly_ctx_clean(void **state)
{
    (void) state; /* unused */
    const struct lys_module *mod;
    struct ly_ctx *ctx;
    uint32_t dict_used;
    uint16_t setid;
    int modules_count;

    ctx = ly_ctx_new(TESTS_DIR"/api/files/", 0);
    /* remember starting values */
    setid = ctx->models.module_set_id;
    modules_count = ctx->models.used;
    dict_used = ctx->dict.used;

    /* add a module */
    mod = ly_ctx_load_module(ctx, "x", NULL);
    assert_ptr_not_equal(mod, NULL);
    assert_int_equal(modules_count + 1, ctx->models.used);
    assert_int_not_equal(dict_used, ctx->dict.used);

    /* clean the context */
    ly_ctx_clean(ctx, NULL);
    assert_int_equal(setid + 2, ctx->models.module_set_id);
    assert_int_equal(modules_count, ctx->models.used);
    assert_int_equal(dict_used, ctx->dict.used);

    /* add a module again ... */
    mod = ly_ctx_load_module(ctx, "x", NULL);
    assert_ptr_not_equal(mod, NULL);
    assert_int_equal(modules_count + 1, ctx->models.used);
    assert_int_not_equal(dict_used, ctx->dict.used);
    /* .. and add some string into dictionary */
    assert_ptr_not_equal(lydict_insert(ctx, "qwertyuiop", 0), NULL);

    /* clean the context */
    ly_ctx_clean(ctx, NULL);
    assert_int_equal(setid + 4, ctx->models.module_set_id);
    assert_int_equal(modules_count, ctx->models.used);
    assert_int_equal(dict_used + 1, ctx->dict.used);

    /* cleanup */
    ly_ctx_destroy(ctx, NULL);
}

static void
test_ly_ctx_clean2(void **state)
{
    (void) state; /* unused */
    const char *yang_dep = "module x {"
                    "  namespace uri:x;"
                    "  prefix x;"
                    "  import ietf-yang-library { prefix yl; }"
                    "  leaf x { config false; type leafref { path /yl:modules-state/yl:module/yl:name; } } }";
    struct ly_ctx *ctx;
    const struct lys_module *mod;
    struct lys_node_leaf *leaf;

    ctx = ly_ctx_new(NULL, 0);
    assert_ptr_not_equal(ctx, NULL);

    /* load module depending by leafref on internal ietf-yang-library */
    assert_ptr_not_equal(lys_parse_mem(ctx, yang_dep, LYS_IN_YANG), NULL);

    /* get the target leaf in ietf-yang-library */
    mod = ctx->models.list[ctx->internal_module_count - 1];
    /* magic: leaf = /yl:modules-state/yl:module/yl:name */
    leaf = (struct lys_node_leaf *)mod->data->prev->prev->child->next->child->prev->child->child;
    assert_true(leaf->backlinks && leaf->backlinks->number == 1);

    /* clean the context ... */
    ly_ctx_clean(ctx, NULL);

    /* ... and check that the leafref backlinks are removed */
    assert_true(!leaf->backlinks || !leaf->backlinks->number);

    /* cleanup */
    ly_ctx_destroy(ctx, NULL);
}

static void
test_ly_ctx_remove_module(void **state)
{
    (void) state; /* unused */
    const struct lys_module *mod;
    uint32_t dict_used;
    uint16_t setid;
    int modules_count;

    ctx = ly_ctx_new(TESTS_DIR"/api/files/", 0);
    /* remember starting values */
    setid = ctx->models.module_set_id;
    modules_count = ctx->models.used;
    dict_used = ctx->dict.used;

    mod = ly_ctx_load_module(ctx, "x", NULL);
    ly_ctx_remove_module(mod, NULL);

    /* add a module */
    mod = ly_ctx_load_module(ctx, "y", NULL);
    assert_ptr_not_equal(mod, NULL);
    assert_true(setid < ctx->models.module_set_id);
    setid = ctx->models.module_set_id;
    assert_int_equal(modules_count + 2, ctx->models.used);
    assert_int_not_equal(dict_used, ctx->dict.used);

    /* remove the imported module (x), that should cause removing also the loaded module (y) */
    mod = ly_ctx_get_module(ctx, "x", NULL, 0);
    assert_ptr_not_equal(mod, NULL);
    ly_ctx_remove_module(mod, NULL);
    assert_true(setid < ctx->models.module_set_id);
    setid = ctx->models.module_set_id;
    assert_int_equal(modules_count, ctx->models.used);
    assert_int_equal(dict_used, ctx->dict.used);

    /* add a module again ... */
    mod = ly_ctx_load_module(ctx, "y", NULL);
    assert_ptr_not_equal(mod, NULL);
    assert_true(setid < ctx->models.module_set_id);
    setid = ctx->models.module_set_id;
    assert_int_equal(modules_count + 2, ctx->models.used);
    assert_int_not_equal(dict_used, ctx->dict.used);
    /* ... now remove the loaded module, the imported module is supposed to be removed because it is not
     * used in any other module */
    ly_ctx_remove_module(mod, NULL);
    assert_true(setid < ctx->models.module_set_id);
    setid = ctx->models.module_set_id;
    assert_int_equal(modules_count, ctx->models.used);
    assert_int_equal(dict_used, ctx->dict.used);

    /* add a module again ... */
    mod = ly_ctx_load_module(ctx, "y", NULL);
    assert_ptr_not_equal(mod, NULL);
    assert_true(setid < ctx->models.module_set_id);
    setid = ctx->models.module_set_id;
    assert_int_equal(modules_count + 2, ctx->models.used);
    assert_int_not_equal(dict_used, ctx->dict.used);
    /* and mark even the imported module 'x' as implemented ... */
    assert_int_equal(lys_set_implemented(mod->imp[0].module), EXIT_SUCCESS);
    /* ... now remove the loaded module, the imported module is supposed to be kept because it is implemented */
    ly_ctx_remove_module(mod, NULL);
    assert_true(setid < ctx->models.module_set_id);
    setid = ctx->models.module_set_id;
    assert_int_equal(modules_count + 1, ctx->models.used);
    assert_int_not_equal(dict_used, ctx->dict.used);
    ly_ctx_clean(ctx, NULL);

    /* add a module again ... */
    mod = ly_ctx_load_module(ctx, "y", NULL);
    assert_true(setid < ctx->models.module_set_id);
    setid = ctx->models.module_set_id;
    assert_int_equal(modules_count + 2, ctx->models.used);
    assert_int_not_equal(dict_used, ctx->dict.used);
    /* and add another one also importing module 'x' ... */
    assert_ptr_not_equal(ly_ctx_load_module(ctx, "z", NULL), NULL);
    assert_true(setid < ctx->models.module_set_id);
    setid = ctx->models.module_set_id;
    assert_int_equal(modules_count + 3, ctx->models.used);
    /* ... now remove the first loaded module, the imported module is supposed to be kept because it is used
     * by the second loaded module */
    ly_ctx_remove_module(mod, NULL);
    assert_true(setid < ctx->models.module_set_id);
    setid = ctx->models.module_set_id;
    assert_int_equal(modules_count + 2, ctx->models.used);
    assert_int_not_equal(dict_used, ctx->dict.used);
}

static void
test_ly_ctx_remove_module2(void **state)
{
    (void) state; /* unused */
    const char *yang_main = "module x {"
                    "  namespace uri:x;"
                    "  prefix x;"
                    "  feature x;"
                    "  identity basex;"
                    "  leaf x { type string; } }";
    const char *yang_dep = "module y {"
                    "  namespace uri:y;"
                    "  prefix y;"
                    "  import x { prefix x; }"
                    "  feature y { if-feature x:x; }"
                    "  identity y { base x:basex; }"
                    "  leaf y { type leafref { path /x:x; } } }";
    const struct lys_module *mod;
    struct lys_node_leaf *leaf;

    ctx = ly_ctx_new(NULL, 0);
    assert_ptr_not_equal(ctx, NULL);

    /* load both modules, y depends on x and x will contain several backlinks to y */
    assert_ptr_not_equal((mod = lys_parse_mem(ctx, yang_main, LYS_IN_YANG)), NULL);
    assert_ptr_not_equal(lys_parse_mem(ctx, yang_dep, LYS_IN_YANG), NULL);

    /* check that there are the expected backlinks */
    leaf = (struct lys_node_leaf *)mod->data;
    assert_true(mod->features[0].depfeatures && mod->features[0].depfeatures->number);
    assert_true(mod->ident[0].der && mod->ident[0].der->number);
    assert_true(leaf->backlinks && leaf->backlinks->number);

    /* remove y ... */
    mod = ly_ctx_get_module(ctx, "y", NULL, 0);
    assert_ptr_not_equal(mod, NULL);
    assert_int_equal(ly_ctx_remove_module(mod, NULL), 0);

    /* ... make sure that x is still present ... */
    mod = ly_ctx_get_module(ctx, "x", NULL, 0);
    assert_ptr_not_equal(mod, NULL);
    leaf = (struct lys_node_leaf *)mod->data;

    /* ... and check that the backlinks in it were removed */
    assert_true(!mod->features[0].depfeatures || !mod->features[0].depfeatures->number);
    assert_true(!mod->ident[0].der || !mod->ident[0].der->number);
    assert_true(!leaf->backlinks || !leaf->backlinks->number);
}

static void
test_lys_set_enabled(void **state)
{
    (void) state; /* unused */
    const struct lys_module *mod;

    ctx = ly_ctx_new(NULL, 0);
    assert_ptr_not_equal(ctx, NULL);

    /* test failures - invalid input */
    assert_int_not_equal(lys_set_enabled(NULL), 0);

    /* test success - enabled module */
    mod = ly_ctx_get_module(ctx, "ietf-yang-library", NULL, 0);
    assert_ptr_not_equal(mod, NULL);
    assert_int_equal(lys_set_enabled(mod), 0);
}

/* include also some test for lys_set_enabled() */
static void
test_lys_set_disabled(void **state)
{
    (void) state; /* unused */
    const struct lys_module *mod, *modx, *mody;
    const char *yang_x = "module x {"
                    "  namespace uri:x;"
                    "  prefix x;"
                    "  container x { presence yes; }}";
    const char *yang_y = "module y {"
                    "  namespace uri:y;"
                    "  prefix y;"
                    "  import x { prefix x;}"
                    "  augment /x:x {"
                    "    leaf y { type string;}}}";

    ctx = ly_ctx_new(NULL, 0);
    assert_ptr_not_equal(ctx, NULL);

    /* test failures - invalid input */
    assert_int_not_equal(lys_set_disabled(NULL), 0);

    /* test failures - internal module */
    mod = ly_ctx_get_module(ctx, "ietf-yang-library", NULL, 0);
    assert_ptr_not_equal(mod, NULL);
    assert_int_not_equal(lys_set_disabled(mod), 0);

    /* test success - disabling y extending x */
    modx = lys_parse_mem(ctx, yang_x, LYS_IN_YANG);
    assert_ptr_not_equal(modx, NULL);
    mody = lys_parse_mem(ctx, yang_y, LYS_IN_YANG);
    assert_ptr_not_equal(mody, NULL);

    /* all the modules are enabled ... */
    assert_int_equal(mody->disabled, 0);
    assert_int_equal(modx->disabled, 0);
    /* ... and the y's augment is applied */
    assert_ptr_not_equal(modx->data->child, NULL);

    /* by disabling y ... */
    assert_int_equal(lys_set_disabled(mody), 0);
    /* ... y is disabled while x stays enabled (it is implemented) ...*/
    assert_int_equal(mody->disabled, 1);
    assert_int_equal(modx->disabled, 0);
    /* ... and y's augment disappeared from x */
    assert_ptr_equal(modx->data->child, NULL);

    /* by enabling it, everything goes back */
    assert_int_equal(lys_set_enabled(mody), 0);
    assert_int_equal(mody->disabled, 0);
    assert_int_equal(modx->disabled, 0);
    assert_ptr_not_equal(modx->data->child, NULL);

    /* by disabling x ... */
    assert_int_equal(lys_set_disabled(modx), 0);
    /* ... both x and y are disabled (y depends on x) ...*/
    assert_int_equal(mody->disabled, 1);
    assert_int_equal(modx->disabled, 1);
    /* ... and y's augment disappeared from x */
    assert_ptr_equal(modx->data->child, NULL);

    /* by enabling it, everything goes back */
    assert_int_equal(lys_set_enabled(modx), 0);
    assert_int_equal(mody->disabled, 0);
    assert_int_equal(modx->disabled, 0);
    assert_ptr_not_equal(modx->data->child, NULL);
}


static void
test_ly_ctx_get_module_by_ns(void **state)
{
    (void) state; /* unused */
    const struct lys_module *module;
    const char *ns = "urn:a";
    const char *revision = NULL;

    module = ly_ctx_get_module_by_ns(NULL, ns, revision, 0);
    if (module) {
        fail();
    }

    module = ly_ctx_get_module_by_ns(ctx, NULL, revision, 0);
    if (module) {
        fail();
    }

    module = ly_ctx_get_module_by_ns(ctx, ns, revision, 0);
    if (!module) {
        fail();
    }

    assert_string_equal("a", module->name);

    module = ly_ctx_get_module_by_ns(ctx, "urn:b", revision, 0);
    if (!module) {
        fail();
    }

    assert_string_equal("b", module->name);
}

static void
test_ly_ctx_get_submodule(void **state)
{
    (void) state; /* unused */
    const struct lys_submodule *submodule;
    const char *mod_name = "a";
    const char *sub_name = "asub";
    const char *revision = NULL;

    submodule = ly_ctx_get_submodule(NULL, mod_name, revision, sub_name, NULL);
    if (submodule) {
        fail();
    }

    submodule = ly_ctx_get_submodule(ctx, NULL, revision, sub_name, "2010-02-08");
    if (submodule) {
        fail();
    }

    submodule = ly_ctx_get_submodule(ctx, mod_name, revision, NULL, NULL);
    if (submodule) {
        fail();
    }

    submodule = ly_ctx_get_submodule(ctx, mod_name, revision, sub_name, NULL);
    if (!submodule) {
        fail();
    }

    assert_string_equal("asub", submodule->name);

    submodule = ly_ctx_get_submodule(ctx, "b", revision, "bsub", NULL);
    if (!submodule) {
        fail();
    }

    assert_string_equal("bsub", submodule->name);
}

static void
test_ly_ctx_get_submodule2(void **state)
{
    (void) state; /* unused */
    const struct lys_submodule *submodule;
    const char *sub_name1 = "asub";
    const char *sub_name2 = "bsub";

    submodule = ly_ctx_get_submodule2(NULL, sub_name1);
    if (submodule) {
        fail();
    }

    submodule = ly_ctx_get_submodule2(root->schema->module, NULL);
    if (submodule) {
        fail();
    }

    submodule = ly_ctx_get_submodule2(root->schema->module, sub_name1);
    if (!submodule) {
        fail();
    }

    assert_string_equal("asub", submodule->name);

    submodule = ly_ctx_get_submodule2(module, sub_name2);
    if (!submodule) {
        fail();
    }

    assert_string_equal("bsub", submodule->name);
}

static void
test_lys_find_path(void **state)
{
    (void) state; /* unused */
    struct ly_set *set;
    const char *nodeid1 = "/x/bubba";
    const char *nodeid2 = "/b:x/b:bubba";
    const char *nodeid3 = "/x/choic/con/con/lef";

    set = lys_find_path(NULL, root->schema, nodeid1);
    if (!set || (set->number != 1)) {
        fail();
    }
    ly_set_free(set);

    set = lys_find_path(NULL, root->schema, NULL);
    if (set) {
        fail();
    }

    set = lys_find_path(root->schema->module, root->schema, nodeid1);
    if (!set || (set->number != 1)) {
        fail();
    }

    assert_string_equal("bubba", set->set.s[0]->name);
    ly_set_free(set);

    set = lys_find_path(root->schema->module, root->schema, nodeid2);
    if (!set || (set->number != 1)) {
        fail();
    }

    assert_string_equal("bubba", set->set.s[0]->name);
    ly_set_free(set);

    set = lys_find_path(root->schema->module, root->schema, nodeid3);
    if (!set || (set->number != 1)) {
        fail();
    }

    assert_string_equal("lef", set->set.s[0]->name);
    ly_set_free(set);
}

static void
test_ly_set_new(void **state)
{
    (void) state; /* unused */
    struct ly_set *set;

    set = ly_set_new();
    if (!set) {
        fail();
    }

    free(set);
}

static void
test_ly_set_add(void **state)
{
    (void) state; /* unused */
    struct ly_set *set;
    int rc;

    set = ly_set_new();
    if (!set) {
        fail();
    }

    rc = ly_set_add(NULL, root->child->schema, 0);
    if(rc != -1) {
        fail();
    }

    rc = ly_set_add(set, NULL, 0);
    if(rc != -1) {
        fail();
    }

    rc = ly_set_add(set, root->child->schema, 0);
    if(rc == -1) {
        fail();
    }

    ly_set_free(set);
}

static void
test_ly_set_rm(void **state)
{
    (void) state; /* unused */
    struct ly_set *set;
    int rc;

    set = ly_set_new();
    if (!set) {
        fail();
    }

    rc = ly_set_rm(NULL, root->child->schema);
    if(!rc) {
        fail();
    }

    rc = ly_set_rm(set, NULL);
    if(!rc) {
        fail();
    }

    rc = ly_set_add(set, root->child->schema, 0);
    if(rc) {
        fail();
    }

    rc = ly_set_rm(set, root->child->schema);
    if(rc) {
        fail();
    }

    ly_set_free(set);
}

static void
test_ly_set_rm_index(void **state)
{
    (void) state; /* unused */
    struct ly_set *set;
    int rc;

    set = ly_set_new();
    if (!set) {
        fail();
    }

    rc = ly_set_rm_index(NULL, 0);
    if(!rc) {
        fail();
    }

    rc = ly_set_add(set, root->child->schema, 0);
    if(rc) {
        fail();
    }

    rc = ly_set_rm_index(set, 0);
    if(rc) {
        fail();
    }

    ly_set_free(set);
}

static void
test_ly_set_free(void **state)
{
    (void) state; /* unused */
    struct ly_set *set;

    set = ly_set_new();
    if (!set) {
        fail();
    }

    ly_set_free(set);

    if (!set) {
        fail();
    }
}

static void
test_ly_verb(void **state)
{
    (void) state; /* unused */

    ly_verb(LY_LLERR);
}

void clb_custom(LY_LOG_LEVEL level, const char *msg, const char *path )
{
    (void) level; /* unused */
    (void) msg; /* unused */
    (void) path; /* unused */
}

static void
test_ly_get_log_clb(void **state)
{
    (void) state; /* unused */
    void *clb = NULL;

    clb = ly_get_log_clb();
    assert_ptr_equal(clb, NULL);
}

static void
test_ly_set_log_clb(void **state)
{
    (void) state; /* unused */
    void *clb = NULL;
    void *clb_new = NULL;

    clb = ly_get_log_clb();

    ly_set_log_clb(clb_custom,0);

    clb_new = ly_get_log_clb();

    assert_ptr_not_equal(clb, clb_new);
}

static void
test_ly_errno_location(void **state)
{
    (void) state; /* unused */
    char *yang_folder = "INVALID_PATH";

    LY_ERR *error;

    error = ly_errno_address();

    assert_int_equal(LY_SUCCESS, *error);

    ctx = ly_ctx_new(yang_folder, 0);
    if (ctx) {
        fail();
    }

    error = ly_errno_address();

    assert_int_equal(LY_ESYS, *error);
    ly_ctx_destroy(ctx, NULL);
}

static void
test_ly_errmsg(void **state)
{
    (void) state; /* unused */
    const char *msg;
    char *yang_folder = "INVALID_PATH";
    char *compare = "Unable to use search directory \"INVALID_PATH\" (No such file or directory)";

    ctx = ly_ctx_new(yang_folder, 0);
    if (ctx) {
        fail();
    }

    msg = ly_errmsg();

    assert_string_equal(compare, msg);
}

static void
test_ly_errpath(void **state)
{
    (void) state; /* unused */
    const char *path;
    char *compare = "";

    path = ly_errpath();

    assert_string_equal(compare, path);
}

int main(void)
{
    const struct CMUnitTest tests[] = {
        cmocka_unit_test(test_ly_ctx_new),
        cmocka_unit_test(test_ly_ctx_new_invalid),
        cmocka_unit_test(test_ly_ctx_get_searchdirs),
        cmocka_unit_test(test_ly_ctx_set_searchdir),
        cmocka_unit_test(test_ly_ctx_set_searchdir_invalid),
        cmocka_unit_test_setup_teardown(test_ly_ctx_info, setup_f, teardown_f),
        cmocka_unit_test_setup_teardown(test_ly_ctx_get_module, setup_f, teardown_f),
        cmocka_unit_test_setup_teardown(test_ly_ctx_get_module_older, setup_f, teardown_f),
        cmocka_unit_test_setup_teardown(test_ly_ctx_load_module, setup_f, teardown_f),
        cmocka_unit_test_teardown(test_ly_ctx_remove_module, teardown_f),
        cmocka_unit_test_teardown(test_ly_ctx_remove_module2, teardown_f),
        cmocka_unit_test_teardown(test_lys_set_enabled, teardown_f),
        cmocka_unit_test_teardown(test_lys_set_disabled, teardown_f),
        cmocka_unit_test(test_ly_ctx_clean),
        cmocka_unit_test(test_ly_ctx_clean2),
        cmocka_unit_test_setup_teardown(test_ly_ctx_get_module_by_ns, setup_f, teardown_f),
        cmocka_unit_test_setup_teardown(test_ly_ctx_get_submodule, setup_f, teardown_f),
        cmocka_unit_test_setup_teardown(test_ly_ctx_get_submodule2, setup_f, teardown_f),
        cmocka_unit_test_setup_teardown(test_lys_find_path, setup_f, teardown_f),
        cmocka_unit_test_setup_teardown(test_ly_set_new, setup_f, teardown_f),
        cmocka_unit_test_setup_teardown(test_ly_set_add, setup_f, teardown_f),
        cmocka_unit_test_setup_teardown(test_ly_set_rm, setup_f, teardown_f),
        cmocka_unit_test_setup_teardown(test_ly_set_rm_index, setup_f, teardown_f),
        cmocka_unit_test_setup_teardown(test_ly_set_free, setup_f, teardown_f),
        cmocka_unit_test(test_ly_verb),
        cmocka_unit_test(test_ly_get_log_clb),
        cmocka_unit_test(test_ly_set_log_clb),
        cmocka_unit_test(test_ly_errno_location),
        cmocka_unit_test(test_ly_errmsg),
        cmocka_unit_test_setup_teardown(test_ly_errpath, setup_f, teardown_f),
    };

    return cmocka_run_group_tests(tests, NULL, NULL);
}<|MERGE_RESOLUTION|>--- conflicted
+++ resolved
@@ -165,15 +165,8 @@
     char *yang_folder2 = TESTS_DIR"/data:"TESTS_DIR"/data/files";
     const char * const *list = NULL;
     (void) state; /* unused */
-<<<<<<< HEAD
-    ctx = ly_ctx_new(yang_folder, 0);
-    if (!ctx) {
-        fail();
-    }
-=======
->>>>>>> 56689a2e
-
-    ctx = ly_ctx_new(yang_folder1);
+
+    ctx = ly_ctx_new(yang_folder1, 0);
     assert_ptr_not_equal(NULL, ctx);
     list = ly_ctx_get_searchdirs(ctx);
     assert_ptr_not_equal(NULL, list);
@@ -181,7 +174,7 @@
     assert_ptr_equal(NULL, list[1]);
     ly_ctx_destroy(ctx, NULL);
 
-    ctx = ly_ctx_new(yang_folder2);
+    ctx = ly_ctx_new(yang_folder2, 0);
     assert_ptr_not_equal(NULL, ctx);
     list = ly_ctx_get_searchdirs(ctx);
     assert_ptr_not_equal(NULL, list);
